--- conflicted
+++ resolved
@@ -48,11 +48,7 @@
 )
 
 # valid pill entries
-<<<<<<< HEAD
-VALID_PILLS = set( "mytags all news questions unanswered galaxy best bookmarked training jobs planet forum".split() )
-=======
 VALID_PILLS = set( "mytags all questions unanswered galaxy best bookmarked howto jobs planet forum".split() )
->>>>>>> 55561569
 
 # valid tab entries
 VALID_TABS = set( "recent planet sticky".split() ) | VALID_PILLS 
