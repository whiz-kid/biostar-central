--- conflicted
+++ resolved
@@ -24,18 +24,11 @@
 FIRST_SESSION = 'first-session'
 LASTSORT_SESSION = 'last-sort'
 
-# Add at the end
-<<<<<<< HEAD
-POST_QUESTION, POST_ANSWER, POST_COMMENT, POST_TUTORIAL, POST_BLOG, POST_FORUM, POST_NEWS, POST_REVIEW, POST_TOOL, POST_FIXME, POST_VIDEO, POST_JOB, POST_PUBLICATION, POST_TIP, POST_OTHER, POST_AD = range(1, 17)
+
+POST_QUESTION, POST_ANSWER, POST_COMMENT, POST_TUTORIAL, POST_BLOG, POST_FORUM, POST_NEWS, POST_REVIEW, POST_TOOL, POST_FIXME, POST_VIDEO, POST_JOB, POST_PUBLICATION, POST_TIP, POST_POLL, POST_AD, POST_OTHER = range(1, 18)
 POST_TYPES  = ( (POST_ANSWER, 'Answer') , (POST_COMMENT, 'Comment'), (POST_QUESTION, 'Question'), (POST_TUTORIAL, 'Tutorial'), (POST_TIP, 'Tip'),
     (POST_BLOG, 'Blog'), (POST_FORUM, 'Forum'), (POST_NEWS, 'News'), (POST_REVIEW, 'Review'), (POST_TOOL, 'Tool'), (POST_VIDEO, 'Video'),
-    (POST_JOB, 'Job'), (POST_AD, 'Ad') )
-=======
-POST_QUESTION, POST_ANSWER, POST_COMMENT, POST_TUTORIAL, POST_BLOG, POST_FORUM, POST_NEWS, POST_REVIEW, POST_TOOL, POST_FIXME, POST_VIDEO, POST_JOB, POST_PUBLICATION, POST_TIP, POST_POLL, POST_OTHER = range(1, 17)
-POST_TYPES  = ( (POST_ANSWER, 'Answer') , (POST_COMMENT, 'Comment'), (POST_QUESTION, 'Question'), (POST_TUTORIAL, 'Tutorial'), (POST_TIP, 'Tip'),
-    (POST_BLOG, 'Blog'), (POST_FORUM, 'Forum'), (POST_NEWS, 'News'), (POST_REVIEW, 'Review'), (POST_TOOL, 'Tool'), (POST_VIDEO, 'Video'),
-    (POST_JOB, 'Job'), (POST_POLL, 'Poll') )
->>>>>>> 2294d737
+    (POST_JOB, 'Job'), (POST_POLL, 'Poll'), (POST_AD, 'Ad') )
 
 # direct mapping for quick lookups
 POST_MAP  = dict( POST_TYPES )
