--- conflicted
+++ resolved
@@ -1,85 +1,81 @@
-from django.views.generic import View, TemplateView, ListView, CreateView, UpdateView
-from django.views.generic.base import TemplateResponseMixin
-from django.core.urlresolvers import reverse
-from django.shortcuts import render
-from django.contrib import messages
-from main.server import models
-from django.db.models import Q
-from main.server import html
-from main.server.const import *
-from django.conf import settings
-from main import middleware
-
-class PageBase(TemplateView):
-    url = "default"
-
-    def get_context_data(self, **kwargs):
-        context = super(PageBase, self).get_context_data(**kwargs)
-        context['url'] = self.url
-        return context
-
-class MessageView(TemplateView):
-    url = "/show/messages/"
-    template_name = "refactored/message.page.html"
-
-    def get_context_data(self, **kwargs):
-        context = super(MessageView, self).get_context_data(**kwargs)
-
-        user = self.request.user
-
-        note_types = [ NOTE_USER, NOTE_PRIVATE ]
-
-        q = Q(target=user, type__in=note_types)
-        e = Q(sender=user, type=NOTE_USER)
-
-        notes = models.Note.objects.filter(q).exclude(e)
-        notes = notes.select_related('author', 'author__profile').order_by('-date')
-        page = html.get_page(request=self.request, obj_list=notes, per_page=25)
-
-        # evaluate the query here so that the unread status is kept
-        page.object_list = list(page.object_list)
-<<<<<<< HEAD
-
-=======
-        
->>>>>>> dd56ad23
-        # reset the counts
-        models.Note.objects.filter(target=user, unread=True).update(unread=False)
-        models.UserProfile.objects.filter(user=user).update(new_messages=0)
-
-        sess = middleware.Session(self.request)
-        counts = sess.get_counts("message_count")
-        sess.save()
-
-        # the params object will carry
-        layout  = settings.USER_PILL_BAR
-
-        params  = html.Params(tab="", pill="messages",
-                              sort='', since='', layout=layout, title="Your Messages")
-
-        context['page'] = page
-        context['params'] = params
-        context['counts'] = counts
-
-        return context
-
-class AdView(ListView):
-    model = models.Ad
-    url = "show/ads/"
-    template_name = "refactored/show.ads.html"
-    paginate_by = 25
-    context_object_name = 'ads'
-
-    def get_context_data(self, **kwargs):
-        
-        context = super(AdView, self).get_context_data(**kwargs)
-        user = self.request.user
-        user.is_admin = user.email in settings.ADMIN_EMAILS
-
-        layout  = settings.USER_PILL_BAR
-        params  = html.Params(tab="", pill="ads", sort='', since='', layout=layout, title="Ad List")
-
-        context['params'] = params
-        context['user'] = self.request.user
-
-        return context
+from django.views.generic import View, TemplateView, ListView, CreateView, UpdateView
+from django.views.generic.base import TemplateResponseMixin
+from django.core.urlresolvers import reverse
+from django.shortcuts import render
+from django.contrib import messages
+from main.server import models
+from django.db.models import Q
+from main.server import html
+from main.server.const import *
+from django.conf import settings
+from main import middleware
+
+class PageBase(TemplateView):
+    url = "default"
+
+    def get_context_data(self, **kwargs):
+        context = super(PageBase, self).get_context_data(**kwargs)
+        context['url'] = self.url
+        return context
+
+class MessageView(TemplateView):
+    url = "/show/messages/"
+    template_name = "refactored/message.page.html"
+
+    def get_context_data(self, **kwargs):
+        context = super(MessageView, self).get_context_data(**kwargs)
+
+        user = self.request.user
+
+        note_types = [ NOTE_USER, NOTE_PRIVATE ]
+
+        q = Q(target=user, type__in=note_types)
+        e = Q(sender=user, type=NOTE_USER)
+
+        notes = models.Note.objects.filter(q).exclude(e)
+        notes = notes.select_related('author', 'author__profile').order_by('-date')
+        page = html.get_page(request=self.request, obj_list=notes, per_page=25)
+
+        # evaluate the query here so that the unread status is kept
+        page.object_list = list(page.object_list)
+
+        # reset the counts
+        models.Note.objects.filter(target=user, unread=True).update(unread=False)
+        models.UserProfile.objects.filter(user=user).update(new_messages=0)
+
+        sess = middleware.Session(self.request)
+        counts = sess.get_counts("message_count")
+        sess.save()
+
+        # the params object will carry
+        layout  = settings.USER_PILL_BAR
+
+        params  = html.Params(tab="", pill="messages",
+                              sort='', since='', layout=layout, title="Your Messages")
+
+        context['page'] = page
+        context['params'] = params
+        context['counts'] = counts
+
+        return context
+
+class AdView(ListView):
+    model = models.Ad
+    url = "show/ads/"
+    template_name = "refactored/show.ads.html"
+    paginate_by = 25
+    context_object_name = 'ads'
+
+    def get_context_data(self, **kwargs):
+        
+        context = super(AdView, self).get_context_data(**kwargs)
+        user = self.request.user
+        user.is_admin = user.email in settings.ADMIN_EMAILS
+
+        layout  = settings.USER_PILL_BAR
+        params  = html.Params(tab="", pill="ads", sort='', since='', layout=layout, title="Ad List")
+
+        context['params'] = params
+        context['user'] = self.request.user
+
+        return context