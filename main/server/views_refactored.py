--- conflicted
+++ resolved
@@ -1,245 +1,226 @@
-from django.views.generic import View, TemplateView, ListView, CreateView, UpdateView
-from django.views.generic.base import TemplateResponseMixin
-from django.core.urlresolvers import reverse
-from django.shortcuts import render
-from django.contrib import messages
-from main.server import models
-from django.db.models import Q, F
-from main.server import html
-from main.server.const import *
-from django.conf import settings
-from main import middleware
-from datetime import datetime, timedelta
-from django.shortcuts import render_to_response
-from django.template import RequestContext
-
-
-class PageBase(TemplateView):
-    url = "default"
-
-    def get_context_data(self, **kwargs):
-        context = super(PageBase, self).get_context_data(**kwargs)
-        context['url'] = self.url
-        return context
-
-
-class MessageView(TemplateView):
-    url = "/show/messages/"
-    template_name = "refactored/message.page.html"
-
-    def get_context_data(self, **kwargs):
-        context = super(MessageView, self).get_context_data(**kwargs)
-
-        user = self.request.user
-
-        note_types = [NOTE_USER, NOTE_PRIVATE]
-
-        q = Q(target=user, type__in=note_types)
-        e = Q(sender=user, type=NOTE_USER)
-
-        notes = models.Note.objects.filter(q).exclude(e)
-        notes = notes.select_related('author', 'author__profile').order_by('-date')
-        page = html.get_page(request=self.request, obj_list=notes, per_page=25)
-
-        # evaluate the query here so that the unread status is kept
-        page.object_list = list(page.object_list)
-
-        # reset the counts
-        models.Note.objects.filter(target=user, unread=True).update(unread=False)
-        models.UserProfile.objects.filter(user=user).update(new_messages=0)
-
-        sess = middleware.Session(self.request)
-        counts = sess.get_counts("message_count")
-        sess.save()
-
-        # the params object will carry
-        layout = settings.USER_PILL_BAR
-
-        params = html.Params(tab="", pill="messages",
-                             sort='', since='', layout=layout, title="Your Messages")
-
-        context['page'] = page
-        context['params'] = params
-        context['counts'] = counts
-
-        return context
-
-<<<<<<< HEAD
-class AdView(ListView):
-    model = models.Ad
-=======
-class NextAd(TemplateView):
-    url = "/view/ad/"
-    template_name = "refactored/ad.view.html"
-
-    def get_context_data(self, **kwargs):
-        context = super(NextAd, self).get_context_data(**kwargs)
-        ads = models.Ad.objects.filter(status=models.Ad.ACTIVE).order_by('rate').select_related("user__profile", "post")
-        if ads:
-            ad = ads[0]
-            age  = ad.created_date
-            now  = datetime.now()
-            # per hour
-            rate = float(ad.show_count)/(now - age).seconds * 3600
-            models.Ad.objects.filter(id=ad.id).update(show_count=F('show_count')+1, rate=rate)
-        else:
-            ad = None
-        context['ad'] = ad
-        return context
-
-class ToggleAd(ListView):
-    url = "/toggle/ad/"
-
-    def get(self, *args, **kwargs):
-
-        url = reverse(AdView.url, kwargs=dict(target="my"))
-
-        m = models.Ad
-
-        pk = kwargs['pk']
-        user = self.request.user
-        ad = models.Ad.objects.get(pk=pk)
-
-        now = datetime.now()
-
-        # these will only be saved on success
-        ad.expiration_date = now + timedelta(days=30)
-        ad.status_by = user
-
-        # is this the author of the ad
-        same_author = (user == ad.user)
-
-        # does the author have sufficient reputation
-        has_rep = (user.profile.score > settings.MINIMUM_AD_REP)
-
-        # check the user moderation rights
-        is_moderator = user.profile.can_moderate
-
-        # how many active ads does the user have
-        authored_ads = models.Ad.objects.filter(status=m.ACTIVE, user=user).count()
-        approved_ads = models.Ad.objects.filter(status=m.ACTIVE, status_by=user).count()
-
-        # how many ads does the user have
-        total_ads = authored_ads + approved_ads
-
-        # the condition for starting an ad
-        user_start = has_rep or is_moderator
-
-        # ad is active
-        if ad.status == m.ACTIVE:
-
-            if same_author:
-                ad.status = m.STOPPED
-                ad.save()
-                messages.info(self.request, 'Ad stopped.')
-                return html.redirect(url)
-
-            messages.error(self.request, 'This active ad may not be changed by the current user')
-            return html.redirect(url)
-
-        # ad is pending
-        if ad.status == m.PENDING:
-
-            if total_ads:
-                messages.error(self.request, 'Your aready have active ads. You must stop those before activating new ones')
-
-            # a moderator may start at least one ad
-            if is_moderator and not total_ads:
-                ad.status = m.ACTIVE
-                ad.status_by = user
-                ad.save()
-                messages.info(self.request, 'Ad activated.')
-                return html.redirect(url)
-
-            # the user has permission to start their ad
-            if same_author and has_rep and not total_ads:
-                ad.status = m.ACTIVE
-                ad.status_by = user
-                ad.save()
-                messages.info(self.request, 'Ad activated.')
-                return html.redirect(url)
-
-            if same_author:
-                ad.status = m.STOPPED
-                ad.status_by = user
-                ad.save()
-                messages.info(self.request, 'Ad stopped. This ad will not be reviewed until placed on Pending status.')
-                return html.redirect(url)
-
-            messages.error(self.request, 'This pending ad may not be changed by the current user')
-            return html.redirect(url)
-
-        # the ad is stopped only the owner may put it into pending mode
-        if ad.status == m.STOPPED:
-            if same_author:
-                ad.status = m.PENDING
-                ad.status_by = user
-                ad.save()
-                messages.info(self.request, 'Ad placed in pending mode.')
-                return html.redirect(url)
-
-            messages.error(self.request, 'Only the author may put this ad in Pending mode.')
-            return html.redirect(url)
-
-        messages.error(self.request, 'You are not authorized to make changes for that ad. Please read the activation rules.')
-        return html.redirect(url)
-
-
-class AdView(ListView):
->>>>>>> 581504b9
-    url = "show/ads/"
-    template_name = "refactored/show.ads.html"
-    paginate_by = 25
-    context_object_name = 'ads'
-
-<<<<<<< HEAD
-    def get_context_data(self, **kwargs):
-        
-        context = super(AdView, self).get_context_data(**kwargs)
-        user = self.request.user
-        user.is_admin = user.email in settings.ADMIN_EMAILS
-
-        layout  = settings.USER_PILL_BAR
-        params  = html.Params(tab="", pill="ads", sort='', since='', layout=layout, title="Ad List")
-
-        context['params'] = params
-        context['user'] = self.request.user
-=======
-    def get_queryset(self):
-        user = self.request.user
-        target = self.kwargs['target']
-
-        if target == "my":
-            cond = Q(user=user) | Q(status_by=user)
-            messages.info(self.request, 'Showing your ads. Switch to <a href="%s">all ads</a>' % reverse(self.url,
-                                                                                                         kwargs=dict(
-                                                                                                             target="all")))
-        else:
-            messages.info(self.request, 'Showing all ads. Switch to <a href="%s">your ads</a>' % reverse(self.url,
-                                                                                                         kwargs=dict(
-                                                                                                             target="my")))
-            cond = Q()
-
-        queryset = models.Ad.objects.filter(cond).select_related("user__profile", "status_by__profile",
-                                                                 "post").order_by('-id')
-
-        return queryset
-
-    def get_context_data(self, target="", **kwargs):
-        context = super(AdView, self).get_context_data(**kwargs)
-        user = self.request.user
-
-        layout = settings.USER_PILL_BAR
-        params = html.Params(tab="", pill="ads", sort='', since='', layout=layout, title="Ad List")
-
-        sess = middleware.Session(self.request)
-        counts = sess.get_counts("ad_count")
-        sess.save()
-
-        context['params'] = params
-        context['user'] = self.request.user
-        context['counts'] = counts
-        context['ads'] = context['ads']
->>>>>>> 581504b9
-
-        return context
+from django.views.generic import View, TemplateView, ListView, CreateView, UpdateView
+from django.views.generic.base import TemplateResponseMixin
+from django.core.urlresolvers import reverse
+from django.shortcuts import render
+from django.contrib import messages
+from main.server import models
+from django.db.models import Q, F
+from main.server import html
+from main.server.const import *
+from django.conf import settings
+from main import middleware
+from datetime import datetime, timedelta
+from django.shortcuts import render_to_response
+from django.template import RequestContext
+
+
+class PageBase(TemplateView):
+    url = "default"
+
+    def get_context_data(self, **kwargs):
+        context = super(PageBase, self).get_context_data(**kwargs)
+        context['url'] = self.url
+        return context
+
+
+class MessageView(TemplateView):
+    url = "/show/messages/"
+    template_name = "refactored/message.page.html"
+
+    def get_context_data(self, **kwargs):
+        context = super(MessageView, self).get_context_data(**kwargs)
+
+        user = self.request.user
+
+        note_types = [NOTE_USER, NOTE_PRIVATE]
+
+        q = Q(target=user, type__in=note_types)
+        e = Q(sender=user, type=NOTE_USER)
+
+        notes = models.Note.objects.filter(q).exclude(e)
+        notes = notes.select_related('author', 'author__profile').order_by('-date')
+        page = html.get_page(request=self.request, obj_list=notes, per_page=25)
+
+        # evaluate the query here so that the unread status is kept
+        page.object_list = list(page.object_list)
+
+        # reset the counts
+        models.Note.objects.filter(target=user, unread=True).update(unread=False)
+        models.UserProfile.objects.filter(user=user).update(new_messages=0)
+
+        sess = middleware.Session(self.request)
+        counts = sess.get_counts("message_count")
+        sess.save()
+
+        # the params object will carry
+        layout = settings.USER_PILL_BAR
+
+        params = html.Params(tab="", pill="messages",
+                             sort='', since='', layout=layout, title="Your Messages")
+
+        context['page'] = page
+        context['params'] = params
+        context['counts'] = counts
+
+        return context
+
+class NextAd(TemplateView):
+    url = "/view/ad/"
+    template_name = "refactored/ad.view.html"
+
+    def get_context_data(self, **kwargs):
+        context = super(NextAd, self).get_context_data(**kwargs)
+        ads = models.Ad.objects.filter(status=models.Ad.ACTIVE).order_by('rate').select_related("user__profile", "post")
+        if ads:
+            ad = ads[0]
+            age  = ad.created_date
+            now  = datetime.now()
+            # per hour
+            rate = float(ad.show_count)/(now - age).seconds * 3600
+            models.Ad.objects.filter(id=ad.id).update(show_count=F('show_count')+1, rate=rate)
+        else:
+            ad = None
+        context['ad'] = ad
+        return context
+
+class ToggleAd(ListView):
+    url = "/toggle/ad/"
+
+    def get(self, *args, **kwargs):
+
+        url = reverse(AdView.url, kwargs=dict(target="my"))
+
+        m = models.Ad
+
+        pk = kwargs['pk']
+        user = self.request.user
+        ad = models.Ad.objects.get(pk=pk)
+
+        now = datetime.now()
+
+        # these will only be saved on success
+        ad.expiration_date = now + timedelta(days=30)
+        ad.status_by = user
+
+        # is this the author of the ad
+        same_author = (user == ad.user)
+
+        # does the author have sufficient reputation
+        has_rep = (user.profile.score > settings.MINIMUM_AD_REP)
+
+        # check the user moderation rights
+        is_moderator = user.profile.can_moderate
+
+        # how many active ads does the user have
+        authored_ads = models.Ad.objects.filter(status=m.ACTIVE, user=user).count()
+        approved_ads = models.Ad.objects.filter(status=m.ACTIVE, status_by=user).count()
+
+        # how many ads does the user have
+        total_ads = authored_ads + approved_ads
+
+        # the condition for starting an ad
+        user_start = has_rep or is_moderator
+
+        # ad is active
+        if ad.status == m.ACTIVE:
+
+            if same_author:
+                ad.status = m.STOPPED
+                ad.save()
+                messages.info(self.request, 'Ad stopped.')
+                return html.redirect(url)
+
+            messages.error(self.request, 'This active ad may not be changed by the current user')
+            return html.redirect(url)
+
+        # ad is pending
+        if ad.status == m.PENDING:
+
+            if total_ads:
+                messages.error(self.request, 'Your aready have active ads. You must stop those before activating new ones')
+
+            # a moderator may start at least one ad
+            if is_moderator and not total_ads:
+                ad.status = m.ACTIVE
+                ad.status_by = user
+                ad.save()
+                messages.info(self.request, 'Ad activated.')
+                return html.redirect(url)
+
+            # the user has permission to start their ad
+            if same_author and has_rep and not total_ads:
+                ad.status = m.ACTIVE
+                ad.status_by = user
+                ad.save()
+                messages.info(self.request, 'Ad activated.')
+                return html.redirect(url)
+
+            if same_author:
+                ad.status = m.STOPPED
+                ad.status_by = user
+                ad.save()
+                messages.info(self.request, 'Ad stopped. This ad will not be reviewed until placed on Pending status.')
+                return html.redirect(url)
+
+            messages.error(self.request, 'This pending ad may not be changed by the current user')
+            return html.redirect(url)
+
+        # the ad is stopped only the owner may put it into pending mode
+        if ad.status == m.STOPPED:
+            if same_author:
+                ad.status = m.PENDING
+                ad.status_by = user
+                ad.save()
+                messages.info(self.request, 'Ad placed in pending mode.')
+                return html.redirect(url)
+
+            messages.error(self.request, 'Only the author may put this ad in Pending mode.')
+            return html.redirect(url)
+
+        messages.error(self.request, 'You are not authorized to make changes for that ad. Please read the activation rules.')
+        return html.redirect(url)
+
+
+class AdView(ListView):
+    url = "show/ads/"
+    template_name = "refactored/show.ads.html"
+    paginate_by = 25
+    context_object_name = 'ads'
+
+    def get_queryset(self):
+        user = self.request.user
+        target = self.kwargs['target']
+
+        if target == "my":
+            cond = Q(user=user) | Q(status_by=user)
+            messages.info(self.request, 'Showing your ads. Switch to <a href="%s">all ads</a>' % reverse(self.url,
+                                                                                                         kwargs=dict(
+                                                                                                             target="all")))
+        else:
+            messages.info(self.request, 'Showing all ads. Switch to <a href="%s">your ads</a>' % reverse(self.url,
+                                                                                                         kwargs=dict(
+                                                                                                             target="my")))
+            cond = Q()
+
+        queryset = models.Ad.objects.filter(cond).select_related("user__profile", "status_by__profile",
+                                                                 "post").order_by('-id')
+
+        return queryset
+
+    def get_context_data(self, target="", **kwargs):
+        context = super(AdView, self).get_context_data(**kwargs)
+        user = self.request.user
+
+        layout = settings.USER_PILL_BAR
+        params = html.Params(tab="", pill="ads", sort='', since='', layout=layout, title="Ad List")
+
+        sess = middleware.Session(self.request)
+        counts = sess.get_counts("ad_count")
+        sess.save()
+
+        context['params'] = params
+        context['user'] = self.request.user
+        context['counts'] = counts
+        context['ads'] = context['ads']
+
+        return context