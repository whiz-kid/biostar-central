--- conflicted
+++ resolved
@@ -3,11 +3,7 @@
 from django.contrib.staticfiles.urls import staticfiles_urlpatterns
 from main.server import const
 
-<<<<<<< HEAD
-from server.views_refactored import MessageView, AdView
-=======
 from server.views_refactored import MessageView, AdView, ToggleAd, NextAd
->>>>>>> 581504b9
 
 # Uncomment the next two lines to enable the admin:
 from django.contrib import admin
@@ -24,15 +20,10 @@
     url(r'^more/like/(?P<pid>\d+)/$', 'search.more', name="more"),
 
     # shows new messages
-<<<<<<< HEAD
-    url(r'^show/ads/$', AdView.as_view(), name=AdView.url),
-    url(r'^show/messages/$', MessageView.as_view(), name=MessageView.url),
-=======
     url(r'^show/ads/(?P<target>.+)/$', AdView.as_view(), name=AdView.url),
 
     # shows new messages
     url(r'^toggle/ad/(?P<pk>\d+)/$', ToggleAd.as_view(), name=ToggleAd.url),
->>>>>>> 581504b9
 
     # get next ad
     url(r'^next/ad/$', NextAd.as_view(), name=NextAd.url),
