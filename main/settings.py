#
# default setting for the development server
# modify these settings for any publicly facing website
#
import os, sys, re

# database migrations via Django South
import south

def path(*args):
    "Generates absolute paths"
    return os.path.abspath(os.path.join(*args))


# on deployed servers make this unique, and don't share it with anybody.
SECRET_KEY = '007'

# turn off debug mode on deployed servers
DEBUG = True

# template debug mode
TEMPLATE_DEBUG = DEBUG

# admin site may fail if this setting is active
TEMPLATE_STRING_IF_INVALID = "*** MISSING ***"

# the time in seconds between session updates
SESSION_UPDATE_TIME = 10 * 60  # in seconds

ADMINS = (
    ('Default Admin', 'your-mail-here@your-server-here.com'),
)

MANAGERS = ADMINS

# how many post per page to show
POSTS_PER_PAGE = 15

# feed delay in minutes
FEED_DELAY = 10

def path(*args):
    "Generates absolute paths"
    return os.path.abspath(os.path.join(*args))

# displays debug comments when the server is run from this IP
INTERNAL_IPS = ('127.0.0.1', )

# the directory that this file is located in
__CURR_DIR = path(os.path.dirname(__file__))

# set location relative to the current file directory
HOME_DIR      = path(__CURR_DIR )
DATABASE_DIR  = path(HOME_DIR, 'db')
DATABASE_NAME = path(DATABASE_DIR, 'biostar.db')
TEMPLATE_DIR  = path(HOME_DIR, 'main', 'templates')
STATIC_DIR    = path(HOME_DIR, 'static')
EXPORT_DIR    = path(HOME_DIR, '..', 'apache', 'export')
WHOOSH_INDEX  = path(HOME_DIR, 'db', 'index')
PLANET_DIR    = path(HOME_DIR, 'db', 'planet')

DATABASES = {
    'default': {
        'ENGINE': 'django.db.backends.sqlite3', # Add 'postgresql_psycopg2', 'postgresql', 'mysql', 'sqlite3' or 'oracle'.
        'NAME': DATABASE_NAME,                  # Or path to database file if using sqlite3.
        'USER': '',                      # Not used with sqlite3.
        'PASSWORD': '',                  # Not used with sqlite3.
        'HOST': '',                      # Set to empty string for localhost. Not used with sqlite3.
        'PORT': '',                      # Set to empty string for default. Not used with sqlite3.
    }
}





# email specific settings
EMAIL_HOST = 'smtp.yourserver.com'
EMAIL_HOST_USER = 'user'
EMAIL_HOST_PASSWORD = 'password'
DEFAULT_FROM_EMAIL = 'default'
SERVER_EMAIL = 'default'

# add external dependecies
__ZIP_LIBS =  [
    path(__CURR_DIR, '..', 'libs'),
    path(__CURR_DIR, '..', 'libs', 'libraries.zip'),
]
sys.path.extend(__ZIP_LIBS)

# Local time zone for this installation. Choices can be found here:
# http://en.wikipedia.org/wiki/List_of_tz_zones_by_name
# although not all choices may be available on all operating systems.
# On Unix systems, a value of None will cause Django to use the same
# timezone as the operating system.
# If running in a Windows environment this must be set to the same as your
# system time zone.
TIME_ZONE = 'America/Chicago'

# Language code for this installation. All choices can be found here:
# http://www.i18nguy.com/unicode/language-identifiers.html
LANGUAGE_CODE = 'en-us'

SITE_ID = 1

# the dommain for this site
SITE_DOMAIN = 'localhost:8080'

# added a custom test runner
TEST_RUNNER='server.tests.runner.BiostarTest'

# If you set this to False, Django will make some optimizations so as not
# to load the internationalization machinery.
USE_I18N = True

# If you set this to False, Django will not format dates, numbers and
# calendars according to the current locale
USE_L10N = True

# Absolute filesystem path to the directory that will hold user-uploaded files.
# Example: "/home/media/media.lawrence.com/media/"
MEDIA_ROOT = "."

# URL that handles the media served from MEDIA_ROOT. Make sure to use a
# trailing slash.
# Examples: "http://media.lawrence.com/media/", "http://example.com/media/"
MEDIA_URL = "/"

# Absolute path to the directory static files should be collected to.
# Don't put anything in this directory yourself; store your static files
# in apps' "static/" subdirectories and in STATICFILES_DIRS.
# Example: "/home/media/media.lawrence.com/static/"
STATIC_ROOT = path(EXPORT_DIR, "static")

# URL prefix for static files.
# Example: "http://media.lawrence.com/static/"
STATIC_URL = '/static/'

# Additional locations of static files
STATICFILES_DIRS = (
    # Put strings here, like "/home/html/static" or "C:/www/django/static".
    # Always use forward slashes, even on Windows.
    # Don't forget to use absolute paths, not relative paths.
    STATIC_DIR, 
)

# List of finder classes that know how to find static files in
# various locations.
STATICFILES_FINDERS = (
    'django.contrib.staticfiles.finders.FileSystemFinder',
    'django.contrib.staticfiles.finders.AppDirectoriesFinder',
    'compressor.finders.CompressorFinder',
#    'django.contrib.staticfiles.finders.DefaultStorageFinder',
)

# List of callables that know how to import templates from various sources.
TEMPLATE_LOADERS = (
    'django.template.loaders.filesystem.Loader',
    'django.template.loaders.app_directories.Loader',
#     'django.template.loaders.eggs.Loader',
)

MIDDLEWARE_CLASSES = [
    'django.middleware.common.CommonMiddleware',
    'django.contrib.sessions.middleware.SessionMiddleware',
    #'django.middleware.locale.LocaleMiddleware',
    'django.middleware.csrf.CsrfViewMiddleware',
    'django.contrib.auth.middleware.AuthenticationMiddleware',
    'django.contrib.messages.middleware.MessageMiddleware',
    'main.middleware.LastVisit',
]

COMPRESS_PRECOMPILERS = (
    #('text/coffeescript', 'coffee --compile --stdio'),
    ('text/less', 'lessc {infile} {outfile}'),
)

DEBUG_TOOLBAR_CONFIG = {
    'INTERCEPT_REDIRECTS': False,
    }

CACHES = {
    'default': {
        'BACKEND': 'django.core.cache.backends.dummy.DummyCache' if DEBUG else 'django.core.cache.backends.locmem.LocMemCache',
        #'BACKEND':  'django.core.cache.backends.locmem.LocMemCache',
        'LOCATION': 'unique-snowflake'
    }
}

#SESSION_ENGINE = "django.contrib.sessions.backends.cache" 

ROOT_URLCONF = 'main.urls'

TEMPLATE_DIRS = [
    # Put strings here, like "/home/html/django_templates" or "C:/www/django/templates".
    # Always use forward slashes, even on Windows.
    # Don't forget to use absolute paths, not relative paths.
    TEMPLATE_DIR,
]

TEMPLATE_CONTEXT_PROCESSORS = (
    "django.contrib.auth.context_processors.auth",
    "django.core.context_processors.debug",
    'django.core.context_processors.request',
    'django.core.context_processors.static',
    'django.contrib.messages.context_processors.messages',
    'django.core.context_processors.i18n',
    "main.context.extras",
    "main.context.popular_tags"
)

AUTH_PROFILE_MODULE = "server.UserProfile"

ROOT_URLCONF = 'main.urls'

AUTHENTICATION_BACKENDS = (
    'django_openid_auth.auth.OpenIDBackend',
    'django.contrib.auth.backends.ModelBackend',
)

OPENID_CREATE_USERS = True
OPENID_UPDATE_DETAILS_FROM_SREG = False
OPENID_USE_AS_ADMIN_LOGIN = True

# allow migration based on user email
ALLOW_OPENID_MIGRATION = True

LOGIN_URL = '/openid/login/'
LOGIN_REDIRECT_URL = '/'

INSTALLED_APPS = [
    'django.contrib.auth',
    'django.contrib.contenttypes',
    'django.contrib.sessions',
    'django.contrib.sites',
    'django.contrib.messages',
    'django.contrib.staticfiles',
    'django.contrib.humanize',
    'django.contrib.markup',
    'django.contrib.messages',
    # Uncomment the next line to enable the admin:
    'django.contrib.admin',
    # Uncomment the next line to enable admin documentation:
    'django.contrib.admindocs',
    'south',
    'compressor',
    'main.server',
    'django_openid_auth',
    'django.contrib.sitemaps',
]

# add debugging tools
if DEBUG:
    MIDDLEWARE_CLASSES.append( 'debug_toolbar.middleware.DebugToolbarMiddleware' )
    INSTALLED_APPS.append('debug_toolbar')

# don't allow mutating this
MIDDLEWARE_CLASSES = tuple(MIDDLEWARE_CLASSES)


# A sample logging configuration. The only tangible logging
# performed by this configuration is to send an email to
# the site admins on every HTTP 500 error.
# See http://docs.djangoproject.com/en/dev/topics/logging for
# more details on how to customize your logging configuration.

LOGGING = {
    'version': 1,
    'disable_existing_loggers': False,
    'formatters': {
        'simple': {
            'format': '%(levelname)s\t%(name)s\t%(funcName)s\t%(asctime)s \t%(message)s'
        },
    },
    'handlers': {
        'console':{
            'level':'DEBUG',
            'class':'logging.StreamHandler',
            'formatter': 'simple'
        },        
    },
    'loggers': {
        'main.server.views': {
            'handlers': [ 'console' ],
            'level': 'INFO',
        },
        'main.server.action': {
            'handlers': [ 'console' ],
            'level': 'INFO',
        },
        'main.server.auth': {
            'handlers': [ 'console' ],
            'level': 'INFO',
        },
        'main.server.models': {
            'handlers': [ 'console' ],
            'level': 'INFO',
        },
        'main.server.search': {
            'handlers': [ 'console' ],
            'level': 'INFO',
        }
    }
}

# google analytics tracker and domain
GOOGLE_TRACKER = ""
GOOGLE_DOMAIN  = ""

# needs to be turned on explicitly
CONTENT_INDEXING = True

# rank gains expressed in hours
POST_UPVOTE_RANK_GAIN = 1
POST_VIEW_RANK_GAIN = 0.1
BLOG_VIEW_RANK_GAIN = 0.1

# if this is set together with the DEBUG mode allows test logins
# don't turn it on in production servers!
SELENIUM_TEST_LOGIN_TOKEN = None

# no external authentication by default
# dictionary keyed by name containing the tuple of (secret key, template)
EXTERNAL_AUTHENICATION = {

}

# setting the session for multiple servers
SESSION_COOKIE_DOMAIN = ""

MIN_POST_SIZE = 15
MAX_POST_SIZE = 20000

RECENT_VOTE_COUNT = 10
RECENT_TAG_COUNT  = 30
# set the tag names are to be displayed on the main page
IMPORTANT_TAG_NAMES = "rna-seq chip-seq assembly snp metagenomics vcf cnv mirna indel bwa bowtie bedtools biopython bioperl".split()


# the interval specified in hours
# that user activity throttling is computed over
<<<<<<< HEAD
TRUST_INTERVAL = 6

# how many posts may a new user make in a trust interval
# new user means a user that joined within a trust interval time
TRUST_NEW_USER_MAX_POST = 2

# how many posts may a trusted user make withing a trus in
=======
TRUST_INTERVAL = 3

# how many posts may a new user make in a trust interval
# new user means a user that joined within a trust interval time
TRUST_NEW_USER_MAX_POST = 3

# how many posts may a trusted user make withing a trust in
>>>>>>> 55561569
TRUST_USER_MAX_POST = 15

# TEMPLATE LAYOUT,
# One may override these variables from the settings file
# 

# this data governs the layout of the PILL_BAR    
# bar name, link url, link name, counter key
ANON_PILL_BAR = [
    ("all", "/", "Show&nbsp;All", "" ),
<<<<<<< HEAD
    ("best", "/show/best", "Best Of", "Best"),
    ("bookmarked", "/show/bookmarked", "Bookmarked", "Bookmarked"),
    ("news", "/show/news/", "News", "News" ),
    ("questions", "/show/questions/", "Questions", "Question" ),
    ("unanswered", "/show/unanswered/", "Unanswered", "Unanswered" ),
    ("galaxy", "/show/galaxy/", "Galaxy", "Galaxy" ),
    ("forum", "/show/forum/", "Forum", "Forum" ),
    ("training", "/show/training/", "Training", "Training" ),
=======
    ("best", "/show/best", "Popular", "Popular"),
    ("bookmarked", "/show/bookmarked", "Bookmarked", "Bookmarked"),
    ("questions", "/show/questions/", "Questions", "Question" ),
    ("unanswered", "/show/unanswered/", "Unanswered", "Unanswered" ),
    ("howto", "/show/howto/", "How To", "How To" ),
    ("galaxy", "/show/galaxy/", "Galaxy", "Galaxy" ),
    ("forum", "/show/forum/", "Forum", "Forum" ),
>>>>>>> 55561569
    ("jobs", "/show/jobs/", "Jobs", "Job" ),
    ("planet", "/show/planet/", "Planet", "Blog" ),
    ]

USER_PILL_BAR = list(ANON_PILL_BAR)
USER_PILL_BAR.insert(1,
    ("mytags", "/show/mytags/", "My&nbsp;Tags", "" )
)

#
# remapping the templates to local versions
# a row is the way a post is rendered on a page
# list below the templates to be loaded for a post type
# to reduce clutter there is a default mapper that
# for missing types attempts to map each type to rows/row.type.html
# django template lookup rules apply
#
TEMPLATE_ROWS = {
    'job': "rows/row.job.html",
}

# version check, we can do it at the end since
# the version is only required in subsequent modules
if sys.version_info < (2, 6):
    sys.stderr.write( '*** this code requires python 2.6 or higher ***' )
    sys.exit()<|MERGE_RESOLUTION|>--- conflicted
+++ resolved
@@ -339,15 +339,6 @@
 
 # the interval specified in hours
 # that user activity throttling is computed over
-<<<<<<< HEAD
-TRUST_INTERVAL = 6
-
-# how many posts may a new user make in a trust interval
-# new user means a user that joined within a trust interval time
-TRUST_NEW_USER_MAX_POST = 2
-
-# how many posts may a trusted user make withing a trus in
-=======
 TRUST_INTERVAL = 3
 
 # how many posts may a new user make in a trust interval
@@ -355,7 +346,6 @@
 TRUST_NEW_USER_MAX_POST = 3
 
 # how many posts may a trusted user make withing a trust in
->>>>>>> 55561569
 TRUST_USER_MAX_POST = 15
 
 # TEMPLATE LAYOUT,
@@ -366,16 +356,6 @@
 # bar name, link url, link name, counter key
 ANON_PILL_BAR = [
     ("all", "/", "Show&nbsp;All", "" ),
-<<<<<<< HEAD
-    ("best", "/show/best", "Best Of", "Best"),
-    ("bookmarked", "/show/bookmarked", "Bookmarked", "Bookmarked"),
-    ("news", "/show/news/", "News", "News" ),
-    ("questions", "/show/questions/", "Questions", "Question" ),
-    ("unanswered", "/show/unanswered/", "Unanswered", "Unanswered" ),
-    ("galaxy", "/show/galaxy/", "Galaxy", "Galaxy" ),
-    ("forum", "/show/forum/", "Forum", "Forum" ),
-    ("training", "/show/training/", "Training", "Training" ),
-=======
     ("best", "/show/best", "Popular", "Popular"),
     ("bookmarked", "/show/bookmarked", "Bookmarked", "Bookmarked"),
     ("questions", "/show/questions/", "Questions", "Question" ),
@@ -383,7 +363,6 @@
     ("howto", "/show/howto/", "How To", "How To" ),
     ("galaxy", "/show/galaxy/", "Galaxy", "Galaxy" ),
     ("forum", "/show/forum/", "Forum", "Forum" ),
->>>>>>> 55561569
     ("jobs", "/show/jobs/", "Jobs", "Job" ),
     ("planet", "/show/planet/", "Planet", "Blog" ),
     ]
