--- conflicted
+++ resolved
@@ -410,17 +410,12 @@
     'job': "rows/row.job.html",
 }
 
-<<<<<<< HEAD
-MINIMUM_AD_REP = 100
-
-=======
 # how much reputation is needed to automatically create an ad
 MINIMUM_AD_REP = 100
 
 # how long will an ad be active by default
 DEFAULT_AD_EXPIRATION = 1
 
->>>>>>> 581504b9
 # version check, we can do it at the end since
 # the version is only required in subsequent modules
 if sys.version_info < (2, 6):
