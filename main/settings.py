--- conflicted
+++ resolved
@@ -252,12 +252,8 @@
     # Uncomment the next line to enable admin documentation:
     'django.contrib.admindocs',
     'south',
-<<<<<<< HEAD
     'djcelery',
     'pipeline',
-=======
-    'compressor',
->>>>>>> 44322abc
     'main.server',
     'django_openid_auth',
     'django.contrib.sitemaps',
