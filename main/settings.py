#
# default setting for the development server
# modify these settings for any publicly facing website
#
import os, sys, re

# database migrations via Django South
import south


def path(*args):
    "Generates absolute paths"
    return os.path.abspath(os.path.join(*args))


# on deployed servers make this unique, and don't share it with anybody.
SECRET_KEY = '007'

# turn off debug mode on deployed servers
DEBUG = True

# template debug mode
TEMPLATE_DEBUG = DEBUG

# admin site may fail if this setting is active
TEMPLATE_STRING_IF_INVALID = "*** MISSING ***"

# the time in seconds between session updates
SESSION_UPDATE_TIME = 10 * 60  # in seconds

ADMINS = (
    ('Default Admin', 'your-mail-here@your-server-here.com'),
)

MANAGERS = ADMINS

# how many post per page to show
POSTS_PER_PAGE = 15

# feed delay in minutes
FEED_DELAY = 10


def path(*args):
    "Generates absolute paths"
    return os.path.abspath(os.path.join(*args))

# displays debug comments when the server is run from this IP
INTERNAL_IPS = ('127.0.0.1', )

# the directory that this file is located in
__CURR_DIR = path(os.path.dirname(__file__))

# set location relative to the current file directory
HOME_DIR = path(__CURR_DIR)
DATABASE_DIR = path(HOME_DIR, 'db')
DATABASE_NAME = path(DATABASE_DIR, 'biostar.db')
TEMPLATE_DIR = path(HOME_DIR, 'main', 'templates')
STATIC_DIR = path(HOME_DIR, 'static')
EXPORT_DIR = path(HOME_DIR, '..', 'apache', 'export')
WHOOSH_INDEX = path(HOME_DIR, 'db', 'index')
PLANET_DIR = path(HOME_DIR, 'db', 'planet')

DATABASES = {
    'default': {
        'ENGINE': 'django.db.backends.sqlite3',
        # Add 'postgresql_psycopg2', 'postgresql', 'mysql', 'sqlite3' or 'oracle'.
        'NAME': DATABASE_NAME, # Or path to database file if using sqlite3.
        'USER': '', # Not used with sqlite3.
        'PASSWORD': '', # Not used with sqlite3.
        'HOST': '', # Set to empty string for localhost. Not used with sqlite3.
        'PORT': '', # Set to empty string for default. Not used with sqlite3.
    }
}





# email specific settings
EMAIL_HOST = 'smtp.yourserver.com'
EMAIL_HOST_USER = 'user'
EMAIL_HOST_PASSWORD = 'password'
DEFAULT_FROM_EMAIL = 'default'
SERVER_EMAIL = 'default'

# add external dependecies
__ZIP_LIBS = [
    path(__CURR_DIR, '..', 'libs'),
    path(__CURR_DIR, '..', 'libs', 'libraries.zip'),
]
sys.path.extend(__ZIP_LIBS)

# Local time zone for this installation. Choices can be found here:
# http://en.wikipedia.org/wiki/List_of_tz_zones_by_name
# although not all choices may be available on all operating systems.
# On Unix systems, a value of None will cause Django to use the same
# timezone as the operating system.
# If running in a Windows environment this must be set to the same as your
# system time zone.
TIME_ZONE = 'America/Chicago'

# Language code for this installation. All choices can be found here:
# http://www.i18nguy.com/unicode/language-identifiers.html
LANGUAGE_CODE = 'en-us'

SITE_ID = 1

# the dommain for this site
SITE_DOMAIN = 'localhost:8080'

# added a custom test runner
TEST_RUNNER = 'server.tests.runner.BiostarTest'

# If you set this to False, Django will make some optimizations so as not
# to load the internationalization machinery.
USE_I18N = True

# If you set this to False, Django will not format dates, numbers and
# calendars according to the current locale
USE_L10N = True

# Absolute filesystem path to the directory that will hold user-uploaded files.
# Example: "/home/media/media.lawrence.com/media/"
MEDIA_ROOT = "."

# URL that handles the media served from MEDIA_ROOT. Make sure to use a
# trailing slash.
# Examples: "http://media.lawrence.com/media/", "http://example.com/media/"
MEDIA_URL = "/"

# Absolute path to the directory static files should be collected to.
# Don't put anything in this directory yourself; store your static files
# in apps' "static/" subdirectories and in STATICFILES_DIRS.
# Example: "/home/media/media.lawrence.com/static/"
STATIC_ROOT = path(EXPORT_DIR, "static")

# URL prefix for static files.
# Example: "http://media.lawrence.com/static/"
STATIC_URL = '/static/'

# Additional locations of static files
STATICFILES_DIRS = (
    # Put strings here, like "/home/html/static" or "C:/www/django/static".
    # Always use forward slashes, even on Windows.
    # Don't forget to use absolute paths, not relative paths.
    STATIC_DIR,
)

# List of finder classes that know how to find static files in
# various locations.
STATICFILES_FINDERS = (
    'django.contrib.staticfiles.finders.FileSystemFinder',
    'django.contrib.staticfiles.finders.AppDirectoriesFinder',
    'compressor.finders.CompressorFinder',
    #    'django.contrib.staticfiles.finders.DefaultStorageFinder',
)

# List of callables that know how to import templates from various sources.
TEMPLATE_LOADERS = (
    'django.template.loaders.filesystem.Loader',
    'django.template.loaders.app_directories.Loader',
    #     'django.template.loaders.eggs.Loader',
)

MIDDLEWARE_CLASSES = [
    'django.middleware.common.CommonMiddleware',
    'django.contrib.sessions.middleware.SessionMiddleware',
    #'django.middleware.locale.LocaleMiddleware',
    'django.middleware.csrf.CsrfViewMiddleware',
    'django.contrib.auth.middleware.AuthenticationMiddleware',
    'django.contrib.messages.middleware.MessageMiddleware',
    'main.middleware.LastVisit',
]
<<<<<<< HEAD
=======

COMPRESS_PRECOMPILERS = (
    #('text/coffeescript', 'coffee --compile --stdio'),
    ('text/less', 'lessc {infile} {outfile}'),
)
>>>>>>> e51e316d

DEBUG_TOOLBAR_CONFIG = {
    'INTERCEPT_REDIRECTS': False,
}

CACHES = {
    'default': {
        'BACKEND': 'django.core.cache.backends.dummy.DummyCache' if DEBUG else 'django.core.cache.backends.locmem.LocMemCache',
        #'BACKEND':  'django.core.cache.backends.locmem.LocMemCache',
        'LOCATION': 'unique-snowflake'
    }
}

#SESSION_ENGINE = "django.contrib.sessions.backends.cache" 

ROOT_URLCONF = 'main.urls'

TEMPLATE_DIRS = [
    # Put strings here, like "/home/html/django_templates" or "C:/www/django/templates".
    # Always use forward slashes, even on Windows.
    # Don't forget to use absolute paths, not relative paths.
    TEMPLATE_DIR,
]

TEMPLATE_CONTEXT_PROCESSORS = (
    "django.contrib.auth.context_processors.auth",
    "django.core.context_processors.debug",
    'django.core.context_processors.request',
    'django.core.context_processors.static',
    'django.contrib.messages.context_processors.messages',
    'django.core.context_processors.i18n',
    "main.context.extras",
    "main.context.popular_tags"
)

AUTH_PROFILE_MODULE = "server.UserProfile"

ROOT_URLCONF = 'main.urls'

AUTHENTICATION_BACKENDS = (
    'django_openid_auth.auth.OpenIDBackend',
    'django.contrib.auth.backends.ModelBackend',
)

OPENID_CREATE_USERS = True
OPENID_UPDATE_DETAILS_FROM_SREG = False
OPENID_USE_AS_ADMIN_LOGIN = True

# allow migration based on user email
ALLOW_OPENID_MIGRATION = True

LOGIN_URL = '/openid/login/'
LOGIN_REDIRECT_URL = '/'

INSTALLED_APPS = [
    'django.contrib.auth',
    'django.contrib.contenttypes',
    'django.contrib.sessions',
    'django.contrib.sites',
    'django.contrib.messages',
    'django.contrib.staticfiles',
    'django.contrib.humanize',
    'django.contrib.markup',
    'django.contrib.messages',
    # Uncomment the next line to enable the admin:
    'django.contrib.admin',
    # Uncomment the next line to enable admin documentation:
    'django.contrib.admindocs',
    'south',
    'compressor',
    'main.server',
    'django_openid_auth',
    'django.contrib.sitemaps',
]

# add debugging tools
if DEBUG:
    MIDDLEWARE_CLASSES.append('debug_toolbar.middleware.DebugToolbarMiddleware')
    INSTALLED_APPS.append('debug_toolbar')

# don't allow mutating this
MIDDLEWARE_CLASSES = tuple(MIDDLEWARE_CLASSES)


# A sample logging configuration. The only tangible logging
# performed by this configuration is to send an email to
# the site admins on every HTTP 500 error.
# See http://docs.djangoproject.com/en/dev/topics/logging for
# more details on how to customize your logging configuration.

LOGGING = {
    'version': 1,
    'disable_existing_loggers': False,
    'formatters': {
        'simple': {
            'format': '%(levelname)s\t%(name)s\t%(funcName)s\t%(asctime)s \t%(message)s'
        },
    },
    'handlers': {
        'console': {
            'level': 'DEBUG',
            'class': 'logging.StreamHandler',
            'formatter': 'simple'
        },
    },
    'loggers': {
        'main.server.views': {
            'handlers': ['console'],
            'level': 'INFO',
        },
        'main.server.action': {
            'handlers': ['console'],
            'level': 'INFO',
        },
        'main.server.auth': {
            'handlers': ['console'],
            'level': 'INFO',
        },
        'main.server.models': {
            'handlers': ['console'],
            'level': 'INFO',
        },
        'main.server.search': {
            'handlers': ['console'],
            'level': 'INFO',
        }
    }
}

# google analytics tracker and domain
GOOGLE_TRACKER = ""
GOOGLE_DOMAIN = ""

# needs to be turned on explicitly
CONTENT_INDEXING = True

# rank gains expressed in hours
POST_UPVOTE_RANK_GAIN = 1
POST_VIEW_RANK_GAIN = 0.1
BLOG_VIEW_RANK_GAIN = 0.1

# if this is set together with the DEBUG mode allows test logins
# don't turn it on in production servers!
SELENIUM_TEST_LOGIN_TOKEN = None

# no external authentication by default
# dictionary keyed by name containing the tuple of (secret key, template)
EXTERNAL_AUTHENICATION = {

}

# setting the session for multiple servers
SESSION_COOKIE_DOMAIN = ""

MIN_POST_SIZE = 15
MAX_POST_SIZE = 20000

RECENT_VOTE_COUNT = 10
RECENT_TAG_COUNT = 30
# set the tag names are to be displayed on the main page
IMPORTANT_TAG_NAMES = "rna-seq chip-seq assembly snp metagenomics vcf cnv mirna indel bwa bowtie bedtools biopython bioperl".split()


# the interval specified in hours
# that user activity throttling is computed over
TRUST_INTERVAL = 3

# how many posts may a new user make in a trust interval
# new user means a user that joined within a trust interval time
TRUST_NEW_USER_MAX_POST = 3

# how many posts may a trusted user make withing a trust in
TRUST_USER_MAX_POST = 15

COUNT_INTERVAL_WEEKS = 25

# TEMPLATE LAYOUT,
# One may override these variables from the settings file
# 

# this data governs the layout of the PILL_BAR    
# bar name, link url, link name, counter key
ANON_PILL_BAR = [
    ("all", "/", "Show&nbsp;All", "" ),
    ("best", "/show/best", "Popular", "Popular"),
    ("bookmarked", "/show/bookmarked", "Bookmarked", "Bookmarked"),
    ("questions", "/show/questions/", "Questions", "Question" ),
    ("unanswered", "/show/unanswered/", "Unanswered", "Unanswered" ),
    ("forum", "/show/forum/", "Forum", "Forum" ),
    ("howto", "/show/howto/", "How To", "howto" ),
    #("galaxy", "/show/galaxy/", "Galaxy", "Galaxy" ),
    ("jobs", "/show/jobs/", "Jobs", "Job" ),
    ("planet", "/show/planet/", "Planet", "Blog" ),
]

USER_PILL_BAR = [

    ("myposts", "/show/myposts/", '<i class="icon-user tx" data-toggle="tooltip" title="Your posts"></i>', "" ),
    ("mytags", "/show/mytags/", '<i class="icon-tags tx" data-toggle="tooltip" title="Your tags"></i>', "" ),
    ("mybookmarks", "/show/mybookmarks/", '<i class="icon-bookmark tx" data-toggle="tooltip" title="Your bookmarks"></i>', "" ),
    ("myvotes", "/show/myvotes/", '<i class="icon-heart tx" data-toggle="tooltip" title="Up votes"></i>', "vote_count", "" ),
    ("messages", "/show/messages/", '<i class="icon-envelope tx" data-toggle="tooltip" title="Messages"></i>', "message_count", "" ),

    ("all", "/", "Show&nbsp;All", "" ),

    ("best", "/show/best", "Popular", "Popular"),
    ("questions", "/show/questions/", "Questions", "Question" ),
    ("unanswered", "/show/unanswered/", "Unanswered", "Unanswered" ),
    ("forum", "/show/forum/", "Forum", "Forum" ),
    ("howto", "/show/howto/", "How To", "howto" ),
    #("galaxy", "/show/galaxy/", "Galaxy", "Galaxy" ),
    ("jobs", "/show/jobs/", "Jobs", "Job" ),
    ("planet", "/show/planet/", "Planet", "Blog" ),
]


#
# remapping the templates to local versions
# a row is the way a post is rendered on a page
# list below the templates to be loaded for a post type
# to reduce clutter there is a default mapper that
# for missing types attempts to map each type to rows/row.type.html
# django template lookup rules apply
#
TEMPLATE_ROWS = {
    'job': "rows/row.job.html",
}

# version check, we can do it at the end since
# the version is only required in subsequent modules
if sys.version_info < (2, 6):
    sys.stderr.write('*** this code requires python 2.6 or higher ***')
    sys.exit()<|MERGE_RESOLUTION|>--- conflicted
+++ resolved
@@ -172,14 +172,12 @@
     'django.contrib.messages.middleware.MessageMiddleware',
     'main.middleware.LastVisit',
 ]
-<<<<<<< HEAD
-=======
 
 COMPRESS_PRECOMPILERS = (
     #('text/coffeescript', 'coffee --compile --stdio'),
     ('text/less', 'lessc {infile} {outfile}'),
 )
->>>>>>> e51e316d
+
 
 DEBUG_TOOLBAR_CONFIG = {
     'INTERCEPT_REDIRECTS': False,
