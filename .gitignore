--- conflicted
+++ resolved
@@ -6,11 +6,6 @@
 main/db/*
 coverage.xml
 report/*
-<<<<<<< HEAD
 conf/*
 export/*
-=======
-export/*
-libs/*
-main/db/index
->>>>>>> 81ba9f8b
+libs/*