from __future__ import absolute_import, division, print_function, unicode_literals

# Python modules.
import logging
from collections import OrderedDict, defaultdict

# Django specific modules.
from django.shortcuts import render, redirect
from django.contrib.auth import get_user_model
from django.conf import settings
from django.contrib import messages
from django.core.urlresolvers import reverse
from django.db.models import Q, F
<<<<<<< HEAD
from django.core.paginator import Paginator
=======
from django.contrib.auth.decorators import login_required
from django.contrib.sites.models import Site
>>>>>>> b31fbdf3

from taggit.models import TaggedItem, Tag

# Biostar specific local modules.
from . import models, query, search, auth
from .models import Vote, Post, PostView, UserGroup

logger = logging.getLogger('biostar')

# Get custom user model.
User = get_user_model()


def tag_list(request):
    template_name = "tag_list.html"

    # Takes a search parameter
    q = request.GET.get('q', '')
    if q:
        tags = Tag.objects.filter(name__icontains=q)
    else:
        tags = Tag.objects.all()

    tags = tags.order_by("name")

    paginator = query.ExtendedPaginator(request, object_list=tags, time_class=query.DropDown,
                                        sort_class=query.TagSortValidator, per_page=100)
    page = paginator.curr_page()

    html_title = "Tags"

    context = dict(page=page, tags=page.object_list, html_title=html_title, q=q)
    return render(request, template_name, context)


def tag_filter(request, name):
    """
    Returns a list of posts filtered by a tag name.
    """
    posts = query.get_toplevel_posts(user=request.user, group=request.group)
    names = name.split("+")
    posts = posts.filter(tags__name__in=names)
    messages.info(request, 'Filtering for tags: %s' % name)
    return post_list(request, posts=posts)


@auth.valid_user
def posts_by_user(request, pk, user=None):
    """
    Returns the posts created by a user.
    """
    posts = query.get_all_posts(user=user, group=request.group)
    messages.info(request, 'Posts by: %s' % user.name)
    return post_list(request, posts=posts)


@auth.valid_user
def upvoted_posts(request, pk, user=None):
    """
    Returns the upvoted posts created by a user.
    """
    posts = query.get_posts_by_vote(user=user, group=request.group, vote_types=[Vote.BOOKMARK, Vote.UP])
    messages.info(request, 'Upvoted posts by: %s' % user.name)
    return post_list(request, posts=posts)


@login_required
def my_bookmarks(request):
    """
    Returns the bookmarks by a user.
    """
    user = request.user
    posts = query.get_my_bookmarks(user=user, group=request.group)
    messages.info(request, 'Bookmarks for: %s' % user.name)
    return post_list(request, posts=posts)


def post_list(request, posts=None):
    template_name = "post_list.html"

    if posts is None:
        # The view is generic and could be called prefilled with posts.
        posts = query.get_toplevel_posts(user=request.user, group=request.group)

    paginator = query.ExtendedPaginator(request,
                                        sort_class=query.PostSortValidator,
                                        time_class=query.TimeLimitValidator,
                                        object_list=posts, per_page=settings.POSTS_PER_PAGE)
    page = paginator.curr_page()

    # Add the recent votes
    recent_votes = query.recent_votes()
    html_title = "Post List"
    context = dict(page=page, posts=page.object_list, recent_votes=recent_votes, html_title=html_title)

    return render(request, template_name, context)

def group_list(request):
    """
    Generates the list of groups.
    """
    template_name = "group_list.html"
    public = UserGroup.objects.filter(public=True)

    paginator = query.ExtendedPaginator(request, sort_class=query.GroupSortValidator, object_list=public, per_page=100)
    page = paginator.curr_page()

    site = Site.objects.get_current()

    print (request.scheme)

    for group in page.object_list:
        group.url = models.group_url(group=group, scheme=request.scheme, site=site)

    context = dict(page=page, public=page.object_list)

    return render(request, template_name, context)



def search_results(request):
    """
    Produces the search results
    """
    template_name = "post_search_results.html"
    q = request.GET.get('q', '')

    if not q:
        return redirect(reverse("home"))

    posts = search.plain(q)
<<<<<<< HEAD
    paginator = Paginator(posts[:100], 100)
    page = paginator.page(1)
    page.q = q
=======

    paginator = query.ExtendedPaginator(request, posts, per_page=settings.POSTS_PER_PAGE, orphans=False)
    page = paginator.curr_page()
>>>>>>> b31fbdf3

    # Add the recent votes
    recent_votes = query.recent_votes()
    html_title = "Post List"
    context = dict(page=page, posts=page.object_list,
                   recent_votes=recent_votes, html_title=html_title, q=q)

    return render(request, template_name, context)


def update_post_views(request, post, minutes=settings.POST_VIEW_INTERVAL):
    """
    Views are updated per user session"
    """
    ip = auth.remote_ip(request)
    since = auth.ago(minutes=minutes)
    try:
        # One view per time interval from each IP address.
        if not PostView.objects.filter(ip=ip, post=post, date__gt=since):
            PostView.objects.create(ip=ip, post=post, date=auth.now())
            Post.objects.filter(id=post.id).update(view_count=F('view_count') + 1)
    except Exception, exc:
        # Triggers if the IP address is spoofed and/or malformed.
        logger.error(exc)


@auth.read_post
def post_view(request, pk, post=None, user=None):
    """
    Generates the page that contains a full thread.
    """

    template_name = "post_detail.html"

    if not post.is_toplevel:
        # Post is not at top level. Redirect and and scroll the page to the right anchor.
        return redirect(post.get_absolute_url())

    # Update post views
    update_post_views(request=request, post=post)

    # Gets all objects in a thread. Moderators get deleted objects as well.
    thread = [px for px in query.get_thread(post, user)]

    # Collect votes for authenticated users
    store = {Vote.UP: set(), Vote.BOOKMARK: set()}

    if user.is_authenticated():
        # Authenticated users have votes only.
        pids = [p.id for p in thread]
        votes = Vote.objects.filter(post_id__in=pids, author=user).values_list("post_id", "type")
        for post_id, vote_type in votes:
            store.setdefault(vote_type, set()).add(post_id)

    # Extra attributes carry context into templates.
    post.upvotes = store[Vote.UP]
    post.bookmarks = store[Vote.BOOKMARK]

    # Set up additional attributes on each post
    write_access_check = auth.thread_write_access(user=user, root=post)

    def decorator(p):
        # Each post needs to carry information on its status relative to the user.
        p.editable = write_access_check(user=user, post=p)
        p.has_vote = p.id in post.upvotes
        p.has_bookmark = p.id in post.bookmarks
        return p

    # Decorate all posts in the thread.
    thread = map(decorator, thread)

    # Decorate the main post as well.
    post = decorator(post)

    # Store answers in a separate list for simpler access.
    post.answers = filter(lambda p: p.type == models.Post.ANSWER, thread)

    # Comments will be stored in a dictionary for fast access.
    comment_list = filter(lambda pc: pc.type == models.Post.COMMENT, thread)

    # Collect comments into a dictionary keyed by the parent id with
    # comments as a value list
    post.comments = OrderedDict()
    for comment in comment_list:
        post.comments.setdefault(comment.parent.id, []).append(comment)

    if user.is_authenticated():
        # This is for testing only. Keeps adding comments to posts on the page.
        import random, faker

        f = faker.Factory.create()
        u = random.choice(User.objects.all())
        parent = random.choice(thread + [post])
        text = f.bs()
        comment = models.Post.objects.create(type=models.Post.COMMENT, parent=parent, content=text, author=u)

    # Add object to the context.
    html_title = post.title
    context = dict(post=post, html_title=html_title)

    return render(request, template_name, context)
<|MERGE_RESOLUTION|>--- conflicted
+++ resolved
@@ -11,12 +11,9 @@
 from django.contrib import messages
 from django.core.urlresolvers import reverse
 from django.db.models import Q, F
-<<<<<<< HEAD
-from django.core.paginator import Paginator
-=======
 from django.contrib.auth.decorators import login_required
 from django.contrib.sites.models import Site
->>>>>>> b31fbdf3
+
 
 from taggit.models import TaggedItem, Tag
 
@@ -114,6 +111,7 @@
 
     return render(request, template_name, context)
 
+
 def group_list(request):
     """
     Generates the list of groups.
@@ -126,7 +124,7 @@
 
     site = Site.objects.get_current()
 
-    print (request.scheme)
+    print(request.scheme)
 
     for group in page.object_list:
         group.url = models.group_url(group=group, scheme=request.scheme, site=site)
@@ -136,7 +134,6 @@
     return render(request, template_name, context)
 
 
-
 def search_results(request):
     """
     Produces the search results
@@ -148,15 +145,10 @@
         return redirect(reverse("home"))
 
     posts = search.plain(q)
-<<<<<<< HEAD
-    paginator = Paginator(posts[:100], 100)
-    page = paginator.page(1)
-    page.q = q
-=======
-
-    paginator = query.ExtendedPaginator(request, posts, per_page=settings.POSTS_PER_PAGE, orphans=False)
-    page = paginator.curr_page()
->>>>>>> b31fbdf3
+
+    paginator = query.ExtendedPaginator(request, posts,
+                                        per_page=settings.POSTS_PER_PAGE, orphans=False)
+    page = paginator.curr_page()
 
     # Add the recent votes
     recent_votes = query.recent_votes()
