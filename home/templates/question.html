--- conflicted
+++ resolved
@@ -54,12 +54,7 @@
                     </div>
                     <div class="right">
                         Author: 
-                         <a class="user-link" 
-<<<<<<< HEAD
-                         href="/users/{{params.question.post.author.id}}">
-=======
-                         href="/member/{{params.question.post.author.id}}">
->>>>>>> 628e99b0
+                         <a class="user-link" href="/member/{{params.question.post.author.id}}">
                           {{params.question.post.author.first_name}}
                           {{params.question.post.author.last_name}}
                          </a>
@@ -86,12 +81,7 @@
                         mod | edit | flag
                     </div>
                     <div class="right">
-                        Author: <a class="user-link" 
-<<<<<<< HEAD
-                         href="/users/{{answer.post.author.id}}">
-=======
-                         href="/member/{{answer.post.author.id}}">
->>>>>>> 628e99b0
+                        Author: <a class="user-link" href="/member/{{answer.post.author.id}}">
                           {{answer.post.author.first_name}}
                           {{answer.post.author.last_name}}
                          </a>
