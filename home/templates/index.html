--- conflicted
+++ resolved
@@ -36,11 +36,7 @@
                 <div class="started right">
                     <span class="relativetime">1h ago</span>
                     by 
-<<<<<<< HEAD
-                    <a class="user-link" href="/users/{{q.post.author.id}}">
-=======
                     <a class="user-link" href="/member/{{q.post.author.id}}">
->>>>>>> 628e99b0
                       <span>{{q.post.author.first_name}}</span>
                       <span>{{q.post.author.last_name}}</span>
                     </a>
