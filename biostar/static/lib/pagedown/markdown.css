body 
{ 
	background-color: White;
    font-family: sans-serif;
}

blockquote {
	border-left: 2px dotted #888;
	padding-left: 5px;
	background: #d0f0ff;
}

.wmd-panel
{
	//margin-left: 25%;
	//margin-right: 25%;
	width: auto;
	//min-width: 500px;
}

.wmd-button-bar 
{
	width: 100%;
	background-color: Silver; 
}

.wmd-input 
{ 
	height: 300px;
<<<<<<< HEAD
	width: 100%;
	background-color: white;
	border: 1px solid DarkGray;
}

.wmd-input-2
{
	height: 150px;
	width: 100%;
=======
	width: 98%;
>>>>>>> 6ca3b7a8
	background-color: white;
	border: 1px solid DarkGray;
	margin: 1ex;
}

.wmd-preview 
{
	width: 98%;
	margin:1ex;
	padding:1ex;
	background-color: white;
}

.wmd-button-row 
{
	position: relative; 
	margin-left: 5px;
	margin-right: 5px;
	margin-bottom: 5px;
	margin-top: 10px;
	padding: 0px;  
	height: 20px;
}

.wmd-spacer
{
	width: 1px; 
	height: 20px; 
	margin-left: 14px;
	
	position: absolute;
	background-color: Silver;
	display: inline-block; 
	list-style: none;
}

.wmd-button {
    width: 20px;
    height: 20px;
    padding-left: 2px;
    padding-right: 3px;
    position: absolute;
    display: inline-block;
    list-style: none;
    cursor: pointer;
}

.wmd-button > span {
    background-image: url(wmd-buttons.png);
    background-repeat: no-repeat;
    background-position: 0px 0px;
    width: 20px;
    height: 20px;
    display: inline-block;
}

.wmd-spacer1
{
    left: 50px;
}
.wmd-spacer2
{
    left: 175px;
}
.wmd-spacer3
{
    left: 300px;
}




.wmd-prompt-background
{
	background-color: Black;
}

.wmd-prompt-dialog
{
	border: 1px solid #999999;
	background-color: #F5F5F5;
}

.wmd-prompt-dialog > div {
	font-size: 0.8em;
	font-family: arial, helvetica, sans-serif;
}


.wmd-prompt-dialog > form > input[type="text"] {
	border: 1px solid #999999;
	color: black;
}

.wmd-prompt-dialog > form > input[type="button"]{
	border: 1px solid #888888;
	font-family: trebuchet MS, helvetica, sans-serif;
	font-size: 0.8em;
	font-weight: bold;
}<|MERGE_RESOLUTION|>--- conflicted
+++ resolved
@@ -27,8 +27,7 @@
 .wmd-input 
 { 
 	height: 300px;
-<<<<<<< HEAD
-	width: 100%;
+	width: 98%;
 	background-color: white;
 	border: 1px solid DarkGray;
 }
@@ -36,10 +35,7 @@
 .wmd-input-2
 {
 	height: 150px;
-	width: 100%;
-=======
 	width: 98%;
->>>>>>> 6ca3b7a8
 	background-color: white;
 	border: 1px solid DarkGray;
 	margin: 1ex;
