# -*- coding: utf8 -*-
#
# Django settings for biostar project.
#
from __future__ import absolute_import
import os
from django.core.exceptions import ImproperlyConfigured
from .logger import LOGGING

# Turn off debug mode on deployed servers.
DEBUG = False

# Template debug mode.
TEMPLATE_DEBUG = DEBUG

# Should the django compressor be used.
USE_COMPRESSOR = False

# The start categories. These tags have special meaning internally.
START_CATEGORIES = [
    "Latest", "Unanswered",
]

# These should be the most frequent (or special) tags on the site.
<<<<<<< HEAD
# The special tags are also the default tags offered during a new post.
NAVBAR_SPECIAL_TAGS = [
=======
NAVBAR_TAGS = [
>>>>>>> 1696d7c4
    "Assembly", "RNA-Seq", "ChIP-Seq", "SNP-Calling", "Galaxy",
]

# The last categories. These tags have special meaning internally.
END_CATEGORIES = [
    "Job", "Planet", "Forum",
]

# These are the tags that always show up in the tag recommendation dropdown.
POST_TAG_LIST = NAVBAR_TAGS + ["software error"]

# This will form the navbar
CATEGORIES = START_CATEGORIES + NAVBAR_TAGS + END_CATEGORIES


def get_env(name, func=None):
    """Get the environment variable or return exception"""
    try:
        if func:
            return func(os.environ[name])
        else:
            return unicode(os.environ[name], encoding="utf-8")
    except KeyError:
        msg = "*** Required environment variable %s not set." % name
        raise ImproperlyConfigured(msg)

def abspath(*args):
    """Generates absolute paths"""
    return os.path.abspath(os.path.join(*args))

# Displays debug comments when the server is run from this IP.
INTERNAL_IPS = ('127.0.0.1', )

# Set location relative to the current file directory.
HOME_DIR = get_env("BIOSTAR_HOME")
LIVE_DIR = abspath(HOME_DIR, 'live')

DATABASE_NAME = abspath(LIVE_DIR, get_env("DATABASE_NAME"))
STATIC_DIR = abspath(HOME_DIR, 'biostar', 'static')
TEMPLATE_DIR = abspath(HOME_DIR, 'biostar', 'server', 'templates')

# Absolute path to the directory static files should be collected to.
# Don't put anything in this directory yourself; store your static files
# in apps' "static/" subdirectories and in STATICFILES_DIRS.
# Example: "/var/www/example.com/static/"
STATIC_ROOT = abspath(LIVE_DIR, "export", "static")

# Needs to point to the directory that contains the
# html files that are stored in the flatpages about, faq, help, policy etc.
FLATPAGE_IMPORT_DIR = abspath(HOME_DIR, "import", "pages")

# Default search index location.
WHOOSH_INDEX = abspath(LIVE_DIR, "whoosh_index")

# These settings create an admin user.
# The default password is the SECRET_KEY.
ADMIN_NAME = get_env("BIOSTAR_ADMIN_NAME")
ADMIN_EMAIL = get_env("BIOSTAR_ADMIN_EMAIL")

ADMINS = (
    (ADMIN_NAME, ADMIN_EMAIL),
)

# Get the secret key from the environment.
SECRET_KEY = get_env("SECRET_KEY")

MANAGERS = ADMINS

DATABASES = {
    'default': {
        # Add 'postgresql_psycopg2', 'mysql', 'sqlite3' or 'oracle'.
        'ENGINE': 'django.db.backends.sqlite3',
        'NAME': DATABASE_NAME,
        'USER': '',
        'PASSWORD': '',
        'HOST': '',
        'PORT': '',
    }
}

# admin site may fail if this setting is active
TEMPLATE_STRING_IF_INVALID = "*** MISSING ***"

# Hosts/domain names that are valid for this site; required if DEBUG is False
# See https://docs.djangoproject.com/en/1.5/ref/settings/#allowed-hosts
ALLOWED_HOSTS = ["localhost", get_env("BIOSTAR_HOSTNAME")]

ATOMIC_REQUESTS = True
CONN_MAX_AGE = 10;

# Allowed html content.
ALLOWED_TAGS = "p div br code pre h1 h2 h3 h4 hr span s sub sup b i strong strike em underline super table thead tr th td tbody".split()
ALLOWED_STYLES = 'color font-weight background-color'.split()
ALLOWED_ATTRIBUTES = {
    '*': ['class', 'style'],
    'a': ['href', 'rel'],
    'img': ['src', 'alt'],
    'table': ['border', 'cellpadding', 'cellspacing'],
}

# Local time zone for this installation. Choices can be found here:
# http://en.wikipedia.org/wiki/List_of_tz_zones_by_name
# although not all choices may be available on all operating systems.
# In a Windows environment this must be set to your system time zone.
TIME_ZONE = 'America/Chicago'

# Language code for this installation. All choices can be found here:
# http://www.i18nguy.com/unicode/language-identifiers.html
LANGUAGE_CODE = 'en-us'

# These parameters will be inserted into the database automatically.
SITE_ID = 1
SITE_NAME = "localhost"
SITE_DOMAIN = get_env("BIOSTAR_HOSTNAME")

SERVER_EMAIL = DEFAULT_FROM_EMAIL = get_env("DEFAULT_FROM_EMAIL")

# If you set this to False, Django will make some optimizations so as not
# to load the internationalization machinery.
USE_I18N = True

# If you set this to False, Django will not format dates, numbers and
# calendars according to the current locale.
USE_L10N = True

# If you set this to False, Django will not use timezone-aware datetimes.
USE_TZ = True

# Absolute filesystem path to the directory that will hold user-uploaded files.
# Example: "/var/www/example.com/media/"
MEDIA_ROOT = ''

# URL that handles the media served from MEDIA_ROOT. Make sure to use a
# trailing slash.
# Examples: "http://example.com/media/", "http://media.example.com/"
MEDIA_URL = ''

# URL prefix for static files.
# Example: "http://example.com/static/", "http://static.example.com/"
STATIC_URL = '/static/'

# Additional locations of static files
STATICFILES_DIRS = (
    # Use absolute paths, not relative paths.
    STATIC_DIR,
)

# List of finder classes that know how to find static files in
# various locations.
STATICFILES_FINDERS = (
    'django.contrib.staticfiles.finders.FileSystemFinder',
    'django.contrib.staticfiles.finders.AppDirectoriesFinder',
    'compressor.finders.CompressorFinder',
)

# List of callables that know how to import templates from various sources.
TEMPLATE_LOADERS = (
    'django.template.loaders.filesystem.Loader',
    'django.template.loaders.app_directories.Loader',
)

MIDDLEWARE_CLASSES = (
    'django.middleware.common.CommonMiddleware',
    'django.contrib.sessions.middleware.SessionMiddleware',
    'django.middleware.csrf.CsrfViewMiddleware',
    'django.contrib.auth.middleware.AuthenticationMiddleware',
    'django.contrib.messages.middleware.MessageMiddleware',
    'django.middleware.clickjacking.XFrameOptionsMiddleware',
    'django.contrib.flatpages.middleware.FlatpageFallbackMiddleware',
    'biostar.server.middleware.Visit',
)

ROOT_URLCONF = 'biostar.urls'

# Python dotted path to the WSGI application used by Django's runserver.
WSGI_APPLICATION = 'biostar.wsgi.application'

TEMPLATE_DIRS = (
    TEMPLATE_DIR,
    # Put strings here, like "/home/html/django_templates" or "C:/www/django/templates".
    # Always use forward slashes, even on Windows.
    # Don't forget to use absolute paths, not relative paths.
)

LOGIN_REDIRECT_URL = "/"

MESSAGE_TAGS = {
    10: 'alert-info', 20: 'alert-info',
    25: 'alert-success', 30: 'alert-warning', 40: 'alert-danger',
}

INSTALLED_APPS = [
    'django.contrib.auth',
    'django.contrib.contenttypes',


    # 'django.contrib.sessions',

    'django.contrib.sites',
    'django.contrib.messages',
    'django.contrib.staticfiles',
    'django.contrib.sitemaps',

    # The javascript and CSS asset manager.
    'compressor',

    # Enabling the admin and its documentation.
    'django.contrib.sites',
    'django.contrib.admin',
    'django.contrib.messages',
    'django.contrib.humanize',
    'django.contrib.flatpages',
    'django.contrib.sessions',

    # Biostar specific apps.
    'biostar.apps.users',
    'biostar.apps.util',
    'biostar.apps.posts',
    'biostar.apps.messages',
    'biostar.apps.badges',

    # The main Biostar server.
    'biostar.server',

    # Social login handlers.
    'allauth',
    'allauth.account',
    'allauth.socialaccount',
    'allauth.socialaccount.providers.persona',
    'allauth.socialaccount.providers.google',
    'allauth.socialaccount.providers.twitter',
    'allauth.socialaccount.providers.facebook',
    #'allauth.socialaccount.providers.github',
    #'allauth.socialaccount.providers.linkedin',
    #'allauth.socialaccount.providers.weibo',

    # External apps.
    'haystack',
    'crispy_forms',
    'djcelery',
    'kombu.transport.django',
    'south',
]

CRISPY_TEMPLATE_PACK = 'bootstrap3'

AUTH_USER_MODEL = 'users.User'

DEBUG_TOOLBAR_PATCH_SETTINGS = False

# Default search is provided via Whoosh

HAYSTACK_CONNECTIONS = {
    'default': {
        'ENGINE': 'haystack.backends.whoosh_backend.WhooshEngine',
        'PATH': WHOOSH_INDEX,
    },
}

TEMPLATE_CONTEXT_PROCESSORS = (
    # Django specific context processors.
    "django.core.context_processors.debug",
    "django.core.context_processors.static",
    "django.core.context_processors.request",
    "django.contrib.auth.context_processors.auth",
    "django.contrib.messages.context_processors.messages",

    # Social authorization specific context.
    "allauth.account.context_processors.account",
    "allauth.socialaccount.context_processors.socialaccount",

    # Biostar specific context.
    'biostar.server.context.shortcuts',
)

AUTHENTICATION_BACKENDS = (
    'django.contrib.auth.backends.ModelBackend',
    "allauth.account.auth_backends.AuthenticationBackend",
)

ACCOUNT_CONFIRM_EMAIL_ON_GET = True

# Should the captcha be shown on the signup page.
CAPTCHA = True

# For how long does a user need to be a member to become trusted.
TRUST_RANGE_DAYS = 7

# Votes needed to start trusting the user
TRUST_VOTE_COUNT = 5

# How many non top level posts per day for users.
MAX_POSTS_NEW_USER = 5
MAX_POSTS_TRUSTED_USER = 30

# How many top level posts per day for a new user.
MAX_TOP_POSTS_NEW_USER = 1
MAX_TOP_POSTS_TRUSTED_USER = 5

# Customize this to match the providers listed in the APPs
SOCIALACCOUNT_PROVIDERS = {

    'facebook': {
        'SCOPE': ['email'],
        'AUTH_PARAMS': {'auth_type': 'reauthenticate'},
        'METHOD': 'oauth2',
        'LOCALE_FUNC': lambda x: 'en_US',
        'PROVIDER_KEY': get_env("FACEBOOK_PROVIDER_KEY"),
        'PROVIDER_SECRET_KEY': get_env("FACEBOOK_PROVIDER_SECRET_KEY"),
    },

    'twitter': {
        'SCOPE': ['email'],
        'PROVIDER_KEY': get_env("TWITTER_PROVIDER_KEY"),
        'PROVIDER_SECRET_KEY': get_env("TWITTER_PROVIDER_SECRET_KEY"),
    },

    'persona': {
        'REQUEST_PARAMETERS': {'siteName': 'Biostar'}
    },

    'google': {
        'SCOPE': ['email', 'https://www.googleapis.com/auth/userinfo.profile'],
        'AUTH_PARAMS': {'access_type': 'online'},
        'PROVIDER_KEY': get_env("GOOGLE_PROVIDER_KEY"),
        'PROVIDER_SECRET_KEY': get_env("GOOGLE_PROVIDER_SECRET_KEY"),
    },
}

# The google id will injected as a template variable.
GOOGLE_TRACKER = ""
GOOGLE_DOMAIN = ""

# The site logo.
SITE_LOGO = "biostar.logo.png"

# The default CSS file to load.
SITE_STYLE_CSS = "biostar.style.less"

# Set it to None if all posts should be accesible via the Latest tab.
SITE_LATEST_POST_LIMIT = None

# How many recent objects to show in the sidebar.
RECENT_VOTE_COUNT = 10
RECENT_USER_COUNT = 10
RECENT_POST_COUNT = 10

# Time between two accesses from the same IP to qualify as a different view.
POST_VIEW_MINUTES = 5

# Default  expiration in seconds.
CACHE_TIMEOUT = 60

# Django precompressor settings.
COMPRESS_PRECOMPILERS = (
    ('text/coffeescript', 'coffee --compile --stdio'),
    ('text/less', 'lessc {infile} {outfile}'),
)

COMPRESS_OFFLINE_CONTEXT = {
    'STATIC_URL': STATIC_URL,
    'SITE_STYLE_CSS': SITE_STYLE_CSS,
}

# The cache mechanism is deployment dependent. Override it externally.
CACHES = {
    'default': {
        'BACKEND': 'django.core.cache.backends.dummy.DummyCache' if DEBUG else 'django.core.cache.backends.locmem.LocMemCache',
        'LOCATION': 'unique-snowflake'
    }
}

# The celery configuration file
CELERY_CONFIG = 'biostar.celeryconfig'

# Setting a cookie with email:signed_hash(email)
# will automatically create accounts
EXTERNAL_AUTH = [
    ("foo.bar.com", "ABC"),
]

# Set these to redirect login to an external site.
EXTERNAL_LOGIN_URL = None
EXTERNAL_SIGNUP_URL = None
EXTERNAL_LOGOUT_URL = None

# How far to look for posts for anonymous users.
COUNT_INTERVAL_WEEKS = 10000

# How frequently do we update the counts for authenticated users.
SESSION_UPDATE_SECONDS = 2 * 60

# The number of posts to show per page.
PAGINATE_BY = 25

# Used by crispyforms.
#CRISPY_FAIL_SILENTLY = not DEBUG

ACCOUNT_AUTHENTICATION_METHOD = "email"
ACCOUNT_EMAIL_REQUIRED = True
ACCOUNT_UNIQUE_EMAIL = True
ACCOUNT_USERNAME_REQUIRED = False
ACCOUNT_EMAIL_VERIFICATION = "optional"
ACCOUNT_EMAIL_SUBJECT_PREFIX = "[biostar] "
ACCOUNT_PASSWORD_MIN_LENGHT = 6
ACCOUNT_USER_MODEL_USERNAME_FIELD = None
ACCOUNT_USER_MODEL_EMAIL_FIELD = "email"
ACCOUNT_DEFAULT_HTTP_PROTOCOL = "http"
ACCOUNT_LOGOUT_ON_GET = True

# Session specific settings.
SESSION_SERIALIZER = 'django.contrib.sessions.serializers.JSONSerializer'
SESSION_KEY = "session"

# Use a mock email backend for development.
EMAIL_BACKEND = 'django.core.mail.backends.console.EmailBackend'

# On deployed servers the following must be set.
EMAIL_HOST = get_env("EMAIL_HOST")
EMAIL_PORT = get_env("EMAIL_PORT", func=int)
EMAIL_HOST_USER = get_env("EMAIL_HOST_USER")
EMAIL_HOST_PASSWORD = get_env("EMAIL_HOST_PASSWORD")<|MERGE_RESOLUTION|>--- conflicted
+++ resolved
@@ -22,12 +22,7 @@
 ]
 
 # These should be the most frequent (or special) tags on the site.
-<<<<<<< HEAD
-# The special tags are also the default tags offered during a new post.
-NAVBAR_SPECIAL_TAGS = [
-=======
 NAVBAR_TAGS = [
->>>>>>> 1696d7c4
     "Assembly", "RNA-Seq", "ChIP-Seq", "SNP-Calling", "Galaxy",
 ]
 
