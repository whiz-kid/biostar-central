# -*- coding: utf8 -*-
#
# Django settings for biostar project.
#
from __future__ import absolute_import
import os
from django.core.exceptions import ImproperlyConfigured
from .logger import LOGGING

# Turn off debug mode on deployed servers.
DEBUG = True

# Template debug mode.
TEMPLATE_DEBUG = DEBUG

# Should the django compressor be used.
USE_COMPRESSOR = False

# The start categories. These tags have special meaning internally.
START_CATEGORIES = [
    "Latest",  "Open",
]

# These should be the most frequent (or special) tags on the site.
NAVBAR_TAGS = [
    "RNA-Seq", "ChIP-Seq", "SNP", "Assembly",
]

# The last categories. These tags have special meaning internally.
END_CATEGORIES = [
    "Tutorials", "Tools",  "Jobs", "Forum",
]

# These are the tags that always show up in the tag recommendation dropdown.
POST_TAG_LIST = NAVBAR_TAGS + ["software error"]

# This will form the navbar
CATEGORIES = START_CATEGORIES + NAVBAR_TAGS + END_CATEGORIES

# This will appear as a top banner.
# It should point to a template that will be included.
TOP_BANNER = ""

#TOP_BANNER = "test-banner.html"

def get_env(name, func=None):
    """Get the environment variable or return exception"""
    try:
        if func:
            return func(os.environ[name])
        else:
            return unicode(os.environ[name], encoding="utf-8")
    except KeyError:
        msg = "*** Required environment variable %s not set." % name
        raise ImproperlyConfigured(msg)

def abspath(*args):
    """Generates absolute paths"""
    return os.path.abspath(os.path.join(*args))

# Displays debug comments when the server is run from this IP.
INTERNAL_IPS = ('127.0.0.1', )

# Set location relative to the current file directory.
HOME_DIR = get_env("BIOSTAR_HOME")
LIVE_DIR = abspath(HOME_DIR, 'live')

DATABASE_NAME = abspath(LIVE_DIR, get_env("DATABASE_NAME"))
STATIC_DIR = abspath(HOME_DIR, 'biostar', 'static')
TEMPLATE_DIR = abspath(HOME_DIR, 'biostar', 'server', 'templates')

# Absolute path to the directory static files should be collected to.
# Don't put anything in this directory yourself; store your static files
# in apps' "static/" subdirectories and in STATICFILES_DIRS.
# Example: "/var/www/example.com/static/"
EXPORT_DIR = abspath(LIVE_DIR, "export")
STATIC_ROOT = abspath(EXPORT_DIR, "static")

# This is where the planet files are collected
PLANET_DIR = abspath(LIVE_DIR, "planet")

# Absolute filesystem path to the directory that will hold user-uploaded files.
MEDIA_ROOT = abspath(EXPORT_DIR, "media")

# Needs to point to the directory that contains the
# html files that are stored in the flatpages about, faq, help, policy etc.
FLATPAGE_IMPORT_DIR = abspath(HOME_DIR, "import", "pages")

# Default search index location.
WHOOSH_INDEX = abspath(LIVE_DIR, "whoosh_index")

# These settings create an admin user.
# The default password is the SECRET_KEY.
ADMIN_NAME = get_env("BIOSTAR_ADMIN_NAME")
ADMIN_EMAIL = get_env("BIOSTAR_ADMIN_EMAIL")
ADMIN_LOCATION = "State College, USA"
ADMINS = (
    (ADMIN_NAME, ADMIN_EMAIL),
)

# Get the secret key from the environment.
SECRET_KEY = get_env("SECRET_KEY")

MANAGERS = ADMINS

DATABASES = {
    'default': {
        # Add 'postgresql_psycopg2', 'mysql', 'sqlite3' or 'oracle'.
        'ENGINE': 'django.db.backends.sqlite3',
        'NAME': DATABASE_NAME,
        'USER': '',
        'PASSWORD': '',
        'HOST': '',
        'PORT': '',
    }
}

# admin site may fail if this setting is active
TEMPLATE_STRING_IF_INVALID = "*** MISSING ***"

# Hosts/domain names that are valid for this site; required if DEBUG is False
# See https://docs.djangoproject.com/en/1.5/ref/settings/#allowed-hosts
ALLOWED_HOSTS = ["localhost", get_env("BIOSTAR_HOSTNAME")]

ATOMIC_REQUESTS = True
CONN_MAX_AGE = 10;

# Allowed html content.
ALLOWED_TAGS = "p div br code pre h1 h2 h3 h4 hr span s sub sup b i img strong strike em underline super table thead tr th td tbody".split()
ALLOWED_STYLES = 'color font-weight background-color width height'.split()
ALLOWED_ATTRIBUTES = {
    '*': ['class', 'style'],
    'a': ['href', 'rel'],
    'img': ['src', 'alt', 'width', 'height'],
    'table': ['border', 'cellpadding', 'cellspacing'],

}

# Local time zone for this installation. Choices can be found here:
# http://en.wikipedia.org/wiki/List_of_tz_zones_by_name
# although not all choices may be available on all operating systems.
# In a Windows environment this must be set to your system time zone.
TIME_ZONE = 'America/Chicago'

# Language code for this installation. All choices can be found here:
# http://www.i18nguy.com/unicode/language-identifiers.html
LANGUAGE_CODE = 'en-us'

# These parameters will be inserted into the database automatically.
SITE_ID = 1
SITE_NAME = "Site Name"
SITE_DOMAIN = get_env("BIOSTAR_HOSTNAME")

SERVER_EMAIL = DEFAULT_FROM_EMAIL = get_env("DEFAULT_FROM_EMAIL")

# What domain will handle the replies.
EMAIL_REPLY_PATTERN = "reply+%s+code@biostars.io"

# The format of the email that is sent
EMAIL_FROM_PATTERN = u'''"%s on Biostar" <%s>'''

# The secret key that is required to parse the email
EMAIL_REPLY_SECRET_KEY = "abc"

# The subject of the reply goes here
EMAIL_REPLY_SUBJECT = u"[biostar] %s"

# Should replying to an email remove the quoted text
EMAIL_REPLY_REMOVE_QUOTED_TEXT = True

# If you set this to False, Django will make some optimizations so as not
# to load the internationalization machinery.
USE_I18N = True

# If you set this to False, Django will not format dates, numbers and
# calendars according to the current locale.
USE_L10N = True

# If you set this to False, Django will not use timezone-aware datetimes.
USE_TZ = True


# URL that handles the media served from MEDIA_ROOT. Make sure to use a
# trailing slash.
# Examples: "http://example.com/media/", "http://media.example.com/"
MEDIA_URL = '/static/upload/'

# URL prefix for static files.
# Example: "http://example.com/static/", "http://static.example.com/"
STATIC_URL = '/static/'

# Additional locations of static files
STATICFILES_DIRS = (
    # Use absolute paths, not relative paths.
    STATIC_DIR,
)

# List of finder classes that know how to find static files in
# various locations.
STATICFILES_FINDERS = (
    'django.contrib.staticfiles.finders.FileSystemFinder',
    'django.contrib.staticfiles.finders.AppDirectoriesFinder',
    'compressor.finders.CompressorFinder',
)

# List of callables that know how to import templates from various sources.
TEMPLATE_LOADERS = (
    'django.template.loaders.filesystem.Loader',
    'django.template.loaders.app_directories.Loader',
)

MIDDLEWARE_CLASSES = (
    'django.middleware.common.CommonMiddleware',
    'django.contrib.sessions.middleware.SessionMiddleware',
    'django.middleware.csrf.CsrfViewMiddleware',
    'django.contrib.auth.middleware.AuthenticationMiddleware',
    'django.contrib.messages.middleware.MessageMiddleware',
    'django.middleware.clickjacking.XFrameOptionsMiddleware',
    'django.contrib.flatpages.middleware.FlatpageFallbackMiddleware',
    'biostar.server.middleware.Visit',
)

ROOT_URLCONF = 'biostar.urls'

# Python dotted path to the WSGI application used by Django's runserver.
WSGI_APPLICATION = 'biostar.wsgi.application'

TEMPLATE_DIRS = (
    TEMPLATE_DIR,
    # Put strings here, like "/home/html/django_templates" or "C:/www/django/templates".
    # Always use forward slashes, even on Windows.
    # Don't forget to use absolute paths, not relative paths.
)

# The user score that halves the chance.
HALF_LIFE = 30.0

LOGIN_REDIRECT_URL = "/"

MESSAGE_TAGS = {
    10: 'alert-info', 20: 'alert-info',
    25: 'alert-success', 30: 'alert-warning', 40: 'alert-danger',
}

INSTALLED_APPS = [
    'django.contrib.auth',
    'django.contrib.contenttypes',


    # 'django.contrib.sessions',

    'django.contrib.sites',
    'django.contrib.messages',
    'django.contrib.staticfiles',
    'django.contrib.sitemaps',

    # The javascript and CSS asset manager.
    'compressor',

    # Enabling the admin and its documentation.
    'django.contrib.sites',
    'django.contrib.admin',
    'django.contrib.messages',
    'django.contrib.humanize',
    'django.contrib.flatpages',
    'django.contrib.sessions',

    # Biostar specific apps.
    'biostar.apps.users',
    'biostar.apps.util',
    'biostar.apps.posts',
    'biostar.apps.messages',
    'biostar.apps.badges',
    'biostar.apps.planet',

    # The main Biostar server.
    'biostar.server',

    # Social login handlers.
    'allauth',
    'allauth.account',
    'allauth.socialaccount',
    'allauth.socialaccount.providers.persona',
    'allauth.socialaccount.providers.google',
    'allauth.socialaccount.providers.github',
    #'allauth.socialaccount.providers.facebook',
    #'allauth.socialaccount.providers.orcid',
    #'allauth.socialaccount.providers.linkedin',
    #'allauth.socialaccount.providers.weibo',

    # External apps.
    'haystack',
    'crispy_forms',
    'djcelery',
    'kombu.transport.django',
    'south',
]

CRISPY_TEMPLATE_PACK = 'bootstrap3'

AUTH_USER_MODEL = 'users.User'

DEBUG_TOOLBAR_PATCH_SETTINGS = False

# Default search is provided via Whoosh

HAYSTACK_CONNECTIONS = {
    'default': {
        'ENGINE': 'haystack.backends.whoosh_backend.WhooshEngine',
        'PATH': WHOOSH_INDEX,
    },
}

TEMPLATE_CONTEXT_PROCESSORS = (
    # Django specific context processors.
    "django.core.context_processors.debug",
    "django.core.context_processors.static",
    "django.core.context_processors.request",
    "django.contrib.auth.context_processors.auth",
    "django.contrib.messages.context_processors.messages",

    # Social authorization specific context.
    "allauth.account.context_processors.account",
    "allauth.socialaccount.context_processors.socialaccount",

    # Biostar specific context.
    'biostar.server.context.shortcuts',
)

AUTHENTICATION_BACKENDS = (
    "django.contrib.auth.backends.ModelBackend",
    "allauth.account.auth_backends.AuthenticationBackend",
    "biostar.server.middleware.ExternalAuth",
)

ACCOUNT_CONFIRM_EMAIL_ON_GET = True

# Should the captcha be shown on the signup page.
CAPTCHA = True

# For how long does a user need to be a member to become trusted.
TRUST_RANGE_DAYS = 7

# Votes needed to start trusting the user
TRUST_VOTE_COUNT = 5

# How many non top level posts per day for users.
MAX_POSTS_NEW_USER = 5
MAX_POSTS_TRUSTED_USER = 30

# How many top level posts per day for a new user.
MAX_TOP_POSTS_NEW_USER = 2
MAX_TOP_POSTS_TRUSTED_USER = 5

SOCIALACCOUNT_ADAPTER = 'biostar.server.middleware.AutoSignupAdapter'

# Customize this to match the providers listed in the APPs
SOCIALACCOUNT_PROVIDERS = {

    #'facebook': {
    #    'SCOPE': ['email'],
    #    'AUTH_PARAMS': {'auth_type': 'reauthenticate'},
    #    'METHOD': 'oauth2',
    #    'LOCALE_FUNC': lambda x: 'en_US',
    #    'PROVIDER_KEY': get_env("FACEBOOK_PROVIDER_KEY"),
    #    'PROVIDER_SECRET_KEY': get_env("FACEBOOK_PROVIDER_SECRET_KEY"),
    #},

    'persona': {
        'REQUEST_PARAMETERS': {'siteName': 'Biostar'}
    },

    'github': {
        'SCOPE': ['email'],
        'PROVIDER_KEY': get_env("GITHUB_PROVIDER_KEY"),
        'PROVIDER_SECRET_KEY': get_env("GITHUB_PROVIDER_SECRET_KEY"),
    },

    'google': {
        'SCOPE': ['email', 'https://www.googleapis.com/auth/userinfo.profile'],
        'AUTH_PARAMS': {'access_type': 'online'},
        'PROVIDER_KEY': get_env("GOOGLE_PROVIDER_KEY"),
        'PROVIDER_SECRET_KEY': get_env("GOOGLE_PROVIDER_SECRET_KEY"),
    },

    #'orcid': {
    #    'PROVIDER_KEY': get_env("ORCID_PROVIDER_KEY"),
    #    'PROVIDER_SECRET_KEY': get_env("ORCID_PROVIDER_SECRET_KEY"),
    #},
}

# The google id will injected as a template variable.
GOOGLE_TRACKER = ""
GOOGLE_DOMAIN = ""

# The site logo.
SITE_LOGO = "biostar2.logo.png"

<<<<<<< HEAD
# The site "fork me on github"-style ribbon text:
SITE_RIBBON_TEXT = "BioStars rules, fork it"
SITE_RIBBON_URL = "http://github.com/ialbert/biostar-central"
=======
# Digest title
DAILY_DIGEST_TITLE = '[biostar daily digest] %s'
WEEKLY_DIGEST_TITLE = '[biostar weekly digest] %s'

>>>>>>> d37274c0

# The default CSS file to load.
SITE_STYLE_CSS = "biostar.style.less"

# Set it to None if all posts should be accesible via the Latest tab.
SITE_LATEST_POST_LIMIT = None

# How many recent objects to show in the sidebar.
RECENT_VOTE_COUNT = 7
RECENT_USER_COUNT = 7
RECENT_POST_COUNT = 12

# Time between two accesses from the same IP to qualify as a different view.
POST_VIEW_MINUTES = 5

# Default  expiration in seconds.
CACHE_TIMEOUT = 60

# Should the messages go to email by default
# Valid values are local, default, email
DEFAULT_MESSAGE_PREF = "local"

# Django precompressor settings.
COMPRESS_PRECOMPILERS = (
    ('text/coffeescript', 'coffee --compile --stdio'),
    ('text/less', 'lessc {infile} {outfile}'),
)

COMPRESS_OFFLINE_CONTEXT = {
    'STATIC_URL': STATIC_URL,
    'SITE_STYLE_CSS': SITE_STYLE_CSS,
}

# The cache mechanism is deployment dependent. Override it externally.
CACHES = {
    'default': {
        'BACKEND': 'django.core.cache.backends.dummy.DummyCache' if DEBUG else 'django.core.cache.backends.locmem.LocMemCache',
        'LOCATION': 'unique-snowflake'
    }
}

# The celery configuration file
CELERY_CONFIG = 'biostar.celeryconfig'

# Setting a cookie with email:signed_hash(email)
# will automatically create accounts
EXTERNAL_AUTH = [
    ("foo.bar.com", "ABC"),
]

# Set these to redirect login to an external site.
EXTERNAL_LOGIN_URL = None
EXTERNAL_SIGNUP_URL = None
EXTERNAL_LOGOUT_URL = None
EXTERNAL_SESSION_KEY = "EXTERNAL"
EXTERNAL_SESSION_FIELDS = "title tag_val content".split()

# How far to look for posts for anonymous users.
COUNT_INTERVAL_WEEKS = 10000

# How frequently do we update the counts for authenticated users.
SESSION_UPDATE_SECONDS = 10 * 60
SESSION_COOKIE_NAME = "biostar2"

# The number of posts to show per page.
PAGINATE_BY = 25

# Used by crispyforms.
#CRISPY_FAIL_SILENTLY = not DEBUG

ACCOUNT_AUTHENTICATION_METHOD = "email"
ACCOUNT_EMAIL_REQUIRED = True
ACCOUNT_UNIQUE_EMAIL = True
ACCOUNT_USERNAME_REQUIRED = False
ACCOUNT_EMAIL_VERIFICATION = "optional"
ACCOUNT_EMAIL_SUBJECT_PREFIX = "[biostar] "
ACCOUNT_PASSWORD_MIN_LENGHT = 6
ACCOUNT_USER_MODEL_USERNAME_FIELD = None
ACCOUNT_USER_MODEL_EMAIL_FIELD = "email"
ACCOUNT_DEFAULT_HTTP_PROTOCOL = "http"
#ACCOUNT_LOGOUT_ON_GET = True

# Session specific settings.
SESSION_SERIALIZER = 'django.contrib.sessions.serializers.JSONSerializer'
SESSION_KEY = "session"

# Use a mock email backend for development.
EMAIL_BACKEND = 'django.core.mail.backends.console.EmailBackend'

# On deployed servers the following must be set.
EMAIL_HOST = get_env("EMAIL_HOST")
EMAIL_PORT = get_env("EMAIL_PORT", func=int)
EMAIL_HOST_USER = get_env("EMAIL_HOST_USER")
EMAIL_HOST_PASSWORD = get_env("EMAIL_HOST_PASSWORD")<|MERGE_RESOLUTION|>--- conflicted
+++ resolved
@@ -396,16 +396,13 @@
 # The site logo.
 SITE_LOGO = "biostar2.logo.png"
 
-<<<<<<< HEAD
 # The site "fork me on github"-style ribbon text:
 SITE_RIBBON_TEXT = "BioStars rules, fork it"
 SITE_RIBBON_URL = "http://github.com/ialbert/biostar-central"
-=======
+
 # Digest title
 DAILY_DIGEST_TITLE = '[biostar daily digest] %s'
 WEEKLY_DIGEST_TITLE = '[biostar weekly digest] %s'
-
->>>>>>> d37274c0
 
 # The default CSS file to load.
 SITE_STYLE_CSS = "biostar.style.less"
