# Create your views here.
from django.shortcuts import render_to_response
from django.views.generic import TemplateView, DetailView, ListView, FormView, UpdateView
from .models import Post, Torrent
from django import forms
from django.core.urlresolvers import reverse
from crispy_forms.helper import FormHelper
from crispy_forms.layout import Layout, Field, Fieldset, Div, Submit, ButtonHolder
from django.shortcuts import render
from django.http import HttpResponseRedirect
from django.contrib import messages
from . import auth
from braces.views import LoginRequiredMixin
from datetime import datetime
from django.utils.timezone import utc
from django.core.exceptions import ObjectDoesNotExist
from django.conf import settings
from biostar.const import OrderedDict
from django.core.exceptions import ValidationError
from django.contrib.auth.decorators import login_required
from django.views.decorators.csrf import csrf_exempt
import logging
from biostar.apps.tracker.utils import torrent_get_hash, torrent_get_size

logger = logging.getLogger(__name__)


def valid_title(text):
    "Validates form input for tags"
    text = text.strip()
    if not text:
        raise ValidationError('Please enter a title')

    if len(text) < 10:
        raise ValidationError('The title is too short')

    words = text.split(" ")
    if len(words) < 3:
        raise ValidationError('More than two words please.')


def valid_tag(text):
    "Validates form input for tags"
    text = text.strip()
    if not text:
        raise ValidationError('Please enter at least one tag')
    if len(text) > 50:
        raise ValidationError('Tag line is too long (50 characters max)')
    words = text.split(",")
    if len(words) > 5:
        raise ValidationError('You have too many tags (5 allowed)')


class DataForm(forms.Form):
    data = forms.FileField(
        label="Optional: Share Data",
        required=False,
        help_text='File must be a torrent file! Read the <a href="/info/data" target="blank">Data Sharing</a> for how this works'
    )

    def clean_data(self):
        MAX_MB = 1
        MAX_SIZE = MAX_MB * 1024 * 1024
        data = self.cleaned_data['data']
        if not data:
            return data

        if data._size > MAX_SIZE:
            raise forms.ValidationError('Filesize must be under %s Mb' % MAX_MB)

        try:
            value = data.read()
            info_hash = torrent_get_hash(value)
        except Exception, exc:
            logger.error(exc)
            raise forms.ValidationError('The file does not appear to be a torrent file')

        return data


class LongForm(DataForm):
    FIELDS = "title content post_type tag_val".split()

    POST_CHOICES = [(Post.QUESTION, "Question"),
                    (Post.JOB, "Job Ad"),
                    (Post.DATA, "Data"),
                    (Post.TUTORIAL, "Tutorial"), (Post.TOOL, "Tool"),
                    (Post.FORUM, "Forum"), (Post.NEWS, "News"),
                    (Post.BLOG, "Blog"), ]

    title = forms.CharField(
        label="Post Title",
        max_length=200, min_length=10, validators=[valid_title],
        help_text="Descriptive titles promote better answers.")

    post_type = forms.ChoiceField(
        label="Post Type",
        choices=POST_CHOICES, help_text="Select a post type: Question, Forum, Job, Blog")

    tag_val = forms.CharField(
        label="Post Tags",
        required=True, validators=[valid_tag],
        help_text="Choose one or more tags to match the topic. To create a new tag just type it in and press ENTER.",
    )

    content = forms.CharField(widget=forms.Textarea,
                              min_length=80, max_length=15000,
                              label="Enter your post below")

    remove = forms.BooleanField(
        label="Remove the data from this post", initial=False, required=False,
        help_text="Checking this box will remove the data. Uploading a new file will replace the data",
    )

    POST_KEY = "post"

    def __init__(self, *args, **kwargs):
        # This is sent only when editing a post
        post = kwargs.get(self.POST_KEY)
        if post:
            kwargs.pop(self.POST_KEY)

        super(LongForm, self).__init__(*args, **kwargs)
        self.helper = FormHelper()
        self.helper.form_class = "post-form"
        self.helper.layout = Layout(
            Fieldset(
                'Post Form',
                Field('title'),
                Field('post_type'),
                Field('tag_val'),
                Field('content'),
            ),
            ButtonHolder(
                Submit('submit', 'Submit')
            )
        )

        fieldset = self.helper.layout[0]

        #if post and post.torrent:
        #    fieldset.append(
        #        Field('remove'),
        #    )

        # add data upload
        fieldset.append(
            Field('data'),
        )


class ShortForm(DataForm):
    FIELDS = ["content"]

    content = forms.CharField(widget=forms.Textarea, min_length=20)

    data = forms.FileField(
        label="Optional: Share Data",
        required=False,
        help_text='File must be a torrent file! Read the <a href="/info/data" target="blank">Data Sharing</a> for how this works'
    )

    POST_KEY = "post"

    def __init__(self, *args, **kwargs):
        post = kwargs.get(self.POST_KEY)
        if post:
            kwargs.pop(self.POST_KEY)
        super(ShortForm, self).__init__(*args, **kwargs)
        self.helper = FormHelper()
        self.helper.layout = Layout(
            Fieldset(
                'Post',
                Field('content'),
                Field('data'),
            ),

            ButtonHolder(
                Submit('submit', 'Submit')
            )
        )


def parse_tags(category, tag_val):
    pass


@login_required
@csrf_exempt
def external_post_handler(request):
    "This is used to pre-populate a new form submission"
    import hmac

    user = request.user
    home = reverse("home")
    name = request.REQUEST.get("name")

    if not name:
        messages.error(request, "Incorrect request. The name parameter is missing")
        return HttpResponseRedirect(home)

    try:
        secret = dict(settings.EXTERNAL_AUTH).get(name)
    except Exception, exc:
        logger.error(exc)
        messages.error(request, "Incorrect EXTERNAL_AUTH settings, internal exception")
        return HttpResponseRedirect(home)

    if not secret:
        messages.error(request, "Incorrect EXTERNAL_AUTH, no KEY found for this name")
        return HttpResponseRedirect(home)

    content = request.REQUEST.get("content")
    submit = request.REQUEST.get("action")
    digest1 = request.REQUEST.get("digest")
    digest2 = hmac.new(secret, content).hexdigest()

    if digest1 != digest2:
        messages.error(request, "digests does not match")
        return HttpResponseRedirect(home)

    # auto submit the post
    if submit:
        post = Post(author=user, type=Post.QUESTION)
        for field in settings.EXTERNAL_SESSION_FIELDS:
            setattr(post, field, request.REQUEST.get(field, ''))
        post.save()
        post.add_tags(post.tag_val)
        return HttpResponseRedirect(reverse("post-details", kwargs=dict(pk=post.id)))

    # pre populate the form
    sess = request.session
    sess[settings.EXTERNAL_SESSION_KEY] = dict()
    for field in settings.EXTERNAL_SESSION_FIELDS:
        sess[settings.EXTERNAL_SESSION_KEY][field] = request.REQUEST.get(field, '')

    return HttpResponseRedirect(reverse("new-post"))


def add_data(post, data):
    if not data:
        return

    # rewind the incoming file
    data.seek(0)
    content = data.read()
    name = data.name

    info_hash = torrent_get_hash(content)
    size, count = torrent_get_size(content)

    torrent = Torrent.objects.create(
        post=post,
        info_hash=info_hash,
        name=name, content=content,
        seeds=1,
        size=size,
        count=count,
    )
    post.data_count = post.torrent_set.all().count()
    post.save()


class NewPost(LoginRequiredMixin, FormView):
    form_class = LongForm
    template_name = "post_edit.html"

    def get(self, request, *args, **kwargs):
        initial = dict()

        # Attempt to prefill from GET parameters
        for key in "title tag_val content".split():
            value = request.GET.get(key)
            if value:
                initial[key] = value

        # Attempt to prefill from external session
        sess = request.session
        if settings.EXTERNAL_SESSION_KEY in sess:
            for field in settings.EXTERNAL_SESSION_FIELDS:
                initial[field] = sess[settings.EXTERNAL_SESSION_KEY].get(field)
            del sess[settings.EXTERNAL_SESSION_KEY]

        form = self.form_class(initial=initial)
        return render(request, self.template_name, {'form': form})


    def post(self, request, *args, **kwargs):

        # Validating the form.
        form = self.form_class(request.POST, request.FILES)

        if not form.is_valid():
            return render(request, self.template_name, {'form': form})

        # Valid forms start here.
        get = form.cleaned_data.get

        title = get('title')
        content = get('content')
        post_type = int(get('post_type'))
        tag_val = get('tag_val')

        # This the the data set
        data = get('data')

        post = Post(
            title=title, content=content, tag_val=tag_val,
            author=request.user, type=post_type,
        )
        post.save()

        add_data(post=post, data=data)

        # Triggers a new post save.
        post.add_tags(post.tag_val)

        messages.success(request, "%s created" % post.get_type_display())
        return HttpResponseRedirect(post.get_absolute_url())


class NewAnswer(LoginRequiredMixin, FormView):
    """
    Creates a new post.
    """
    form_class = ShortForm
    template_name = "post_edit.html"
    type_map = dict(answer=Post.ANSWER, comment=Post.COMMENT)
    post_type = None

    def get(self, request, *args, **kwargs):
        initial = {}

        # The parent id.
        pid = int(self.kwargs['pid'])
        # form_class = ShortForm if pid else LongForm
        form = self.form_class(initial=initial)
        return render(request, self.template_name, {'form': form})

    def post(self, request, *args, **kwargs):

        pid = int(self.kwargs['pid'])

        # Find the parent.
        try:
            parent = Post.objects.get(pk=pid)
        except ObjectDoesNotExist, exc:
            messages.error(request, "The post does not exist. Perhaps it was deleted")
            return HttpResponseRedirect("/")

        # Validating the form.
        form = self.form_class(request.POST)
        if not form.is_valid():
            return render(request, self.template_name, {'form': form})

        # Valid forms start here.
        clean = form.cleaned_data.get

        # Figure out the right type for this new post
        post_type = self.type_map.get(self.post_type)
        # Create a new post.
        post = Post(
            title=parent.title, content=clean('content'), author=request.user, type=post_type,
            parent=parent,
        )

        messages.success(request, "%s created" % post.get_type_display())
        post.save()

        return HttpResponseRedirect(post.get_absolute_url())


class EditPost(LoginRequiredMixin, FormView):
    """
    Edits an existing post.
    """

    # The template_name attribute must be specified in the calling apps.
    template_name = "post_edit.html"
    form_class = LongForm

    def get(self, request, *args, **kwargs):
        initial = {}

        pk = int(self.kwargs['pk'])
        post = Post.objects.get(pk=pk)
        post = auth.post_permissions(request=request, post=post)

        # Check and exit if not a valid edit.
        if not post.is_editable:
            messages.error(request, "This user may not modify the post")
            return HttpResponseRedirect(reverse("home"))

        initial = dict(title=post.title, content=post.content, post_type=post.type, tag_val=post.tag_val)

        # Disable rich editing for preformatted posts
        pre = 'class="preformatted"' in post.content
        form_class = LongForm if post.is_toplevel else ShortForm
<<<<<<< HEAD
        form = form_class(initial=initial)
        return render(request, self.template_name, {'form': form, 'pre': pre})
=======
        form = form_class(initial=initial, post=post)
        return render(request, self.template_name, {'form': form})
>>>>>>> 63ead833

    def post(self, request, *args, **kwargs):

        pk = int(self.kwargs['pk'])
        post = Post.objects.get(pk=pk)
        post = auth.post_permissions(request=request, post=post)

        # For historical reasons we had posts with iframes
        # these cannot be edited because the content would be lost in the front end
        if "<iframe" in post.content:
            messages.error(request, "This post is not editable because of an iframe! Contact if you must edit it")
            return HttpResponseRedirect(post.get_absolute_url())

        # Check and exit if not a valid edit.
        if not post.is_editable:
            messages.error(request, "This user may not modify the post")
            return HttpResponseRedirect(post.get_absolute_url())

        # Posts with a parent are not toplevel
        form_class = LongForm if post.is_toplevel else ShortForm

        form = form_class(request.POST, request.FILES)

        if not form.is_valid():
            # Invalid form submission.
            return render(request, self.template_name, {'form': form})

        # Valid forms start here.
        clean = form.cleaned_data

        # Set the form attributes.
        for field in form_class.FIELDS:
            setattr(post, field, clean[field])

        # TODO: fix this oversight!
        post.type = int(clean.get('post_type', post.type))

        # This is needed to validate some fields.
        post.save()

        # Obtain dataset
        data = clean.get('data')

        # add the data if
        add_data(post=post, data=data)

        if post.is_toplevel:
            post.add_tags(post.tag_val)

        # Update the last editing user.
        post.lastedit_user = request.user
        post.lastedit_date = datetime.utcnow().replace(tzinfo=utc)
        post.save()
        messages.success(request, "Post updated")

        return HttpResponseRedirect(post.get_absolute_url())

    def get_success_url(self):
        return reverse("user_details", kwargs=dict(pk=self.kwargs['pk']))
<|MERGE_RESOLUTION|>--- conflicted
+++ resolved
@@ -396,13 +396,8 @@
         # Disable rich editing for preformatted posts
         pre = 'class="preformatted"' in post.content
         form_class = LongForm if post.is_toplevel else ShortForm
-<<<<<<< HEAD
         form = form_class(initial=initial)
         return render(request, self.template_name, {'form': form, 'pre': pre})
-=======
-        form = form_class(initial=initial, post=post)
-        return render(request, self.template_name, {'form': form})
->>>>>>> 63ead833
 
     def post(self, request, *args, **kwargs):
 
