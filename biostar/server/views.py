--- conflicted
+++ resolved
@@ -22,20 +22,9 @@
     user = models.User.objects.get(id=uid)
     return html.template(request, name='user.html', selected_user=user)
 
-<<<<<<< HEAD
-=======
 def users(request):
     users = models.User.objects.all()
     return html.template(request, name='users.html', users=users)
-
-def question(request, pid):
-    "Returns a question with all answers"
-    question = models.Question.objects.get(id=pid)
-    answers  = models.Answer.objects.filter(question=question).select_related()
-
-    params = html.Params(question=question, answers=answers )
-    return html.template( request, name='question.html', params=params )
->>>>>>> 29ff1c83
 
 _Q_TITLE, _Q_CONTENT, _Q_TAG = 'Question title', 'question content', 'tag1'
 class QuestionForm(forms.Form):
@@ -106,9 +95,6 @@
             content = form.cleaned_data['content']
             tags    = form.cleaned_data['tags'].split()
             
-            print '*' * 50
-            print pid
-
             if pid == 0:
                 # new question
                 post = models.Post(bbcode=content, author=request.user)
