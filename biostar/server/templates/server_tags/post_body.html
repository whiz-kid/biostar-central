--- conflicted
+++ resolved
@@ -2,10 +2,6 @@
 
 <div class="post-body {{ post.get_status_display }} clearfix">
 
-<<<<<<< HEAD
-
-=======
->>>>>>> 5a8c7c42
     {% if post.is_toplevel %}
         {% include "banners/leaderboard.html" %}
 
