--- conflicted
+++ resolved
@@ -3,15 +3,10 @@
 <div class="post-body {{ post.get_status_display }} clearfix">
 
     {% if post.is_toplevel %}
-<<<<<<< HEAD
-
         {% include "banners/leaderboard.html" %}
 
         <div class="title" >{{ post.get_type_display }}: <span itemprop="name">{{ post.get_title }}</span></div>
-=======
-        <div class="title">{{ post.get_type_display }}: <span itemprop="name">{{ post.get_title }}</span></div>
     {% endif %}
->>>>>>> 63ead833
 
     {% endif %}
 
