--- conflicted
+++ resolved
@@ -168,12 +168,11 @@
         style = "unanswered"
     return style
 
-<<<<<<< HEAD
-=======
+
 @register.inclusion_tag('server_tags/data_list.html')
 def data_list(post):
     return dict(post=post)
->>>>>>> 5a8c7c42
+
 
 @register.inclusion_tag('server_tags/sidebar_posts.html')
 def sidebar_posts(posts):
