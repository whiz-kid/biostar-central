from __future__ import print_function, unicode_literals, absolute_import, division
from django.core.management.base import BaseCommand, CommandError
from django.conf import settings
import os, logging
from django.contrib.sites.models import Site
from django.contrib.flatpages.models import FlatPage
from allauth.socialaccount.models import SocialApp, providers

from django.core.exceptions import ImproperlyConfigured
from optparse import make_option

logger = logging.getLogger(__name__)

def abspath(*args):
    """Generates absolute paths"""
    return os.path.abspath(os.path.join(*args))

class Command(BaseCommand):
    help = 'Initializes content in Biostar'

    def handle(self, *args, **options):
        from biostar import awards
        init_admin()
        init_domain()
        init_social_providers()
        init_flatpages()
        awards.init_awards()

def init_flatpages():
    # list for the flatpages
<<<<<<< HEAD
    names = "faq about help policy api advertise".split()
=======

    names = "faq about help policy api data".split()

>>>>>>> 5a8c7c42
    site = Site.objects.get_current()
    for name in names:
        url = "/info/%s/" % name
        page = FlatPage.objects.filter(url=url, sites=site)
        if not page:
            path = abspath(settings.FLATPAGE_IMPORT_DIR, name)
            path = "%s.html" % path
            if not os.path.isfile(path):
                logger.error("cannot find flatpage %s" % path)
                continue
            content = file(path).read()
            page = FlatPage.objects.create(url=url, content=content, title=name.capitalize())
            page.sites.add(site)
            page.save()
            logger.info("added flatpage for url: %s" % url)

def init_admin():
    # Add the admin user if it is not present.
    from biostar.apps.users.models import User

    email = settings.ADMIN_EMAIL
    admin = User.objects.filter(id=1)
    if not admin:
        admin = User(
            email=email,
            is_staff=True,
            is_admin=True,
            name=settings.ADMIN_NAME,
            type=User.ADMIN
        )
        admin.set_password(settings.SECRET_KEY)
        admin.save()

        admin.profile.location = settings.ADMIN_LOCATION
        admin.profile.save()

        logger.info(
            "added admin user with email=%s, password=SECRET_KEY, name=%s" % (admin.email, admin.get_full_name()))

def init_domain():
    # Initialize to the current site if it is not present.
    from django.contrib.sites.models import Site

    site = Site.objects.get_current()
    if site.domain != settings.SITE_DOMAIN:
        site.name = settings.SITE_NAME
        site.domain = settings.SITE_DOMAIN
        site.save()
        logger.info("adding site=%s, name=%s, domain=%s" % (site.id, site.name, site.domain))

    # Initialize media folder
    for path in (settings.EXPORT_DIR, settings.MEDIA_ROOT):
        if not os.path.isdir(path):
            os.mkdir(path)


def init_social_providers():
    # Initialize social login providers.

    for name, data in settings.SOCIALACCOUNT_PROVIDERS.items():

        try:
            client_id = data.get('PROVIDER_KEY','')
            secret = data.get('PROVIDER_SECRET_KEY','')
            site = Site.objects.get(id=settings.SITE_ID)

            # Check that the provider is registered
            provider = providers.registry.by_id(name)

            # Code duplication since many2many fields cannot be initialized in one step
            exists = SocialApp.objects.filter(name=name)
            if not exists:
                app = SocialApp(
                    name=name,
                    client_id=client_id,
                    provider=name,
                    secret=secret, key='',
                )
                app.save()
                app.sites.add(site)
                app.save()
                logger.info("initializing social provider %s" % name)

        except Exception, exc:
            logger.error("unable initialize social account %s" % exc)

<|MERGE_RESOLUTION|>--- conflicted
+++ resolved
@@ -28,13 +28,9 @@
 
 def init_flatpages():
     # list for the flatpages
-<<<<<<< HEAD
+
     names = "faq about help policy api advertise".split()
-=======
 
-    names = "faq about help policy api data".split()
-
->>>>>>> 5a8c7c42
     site = Site.objects.get_current()
     for name in names:
         url = "/info/%s/" % name
